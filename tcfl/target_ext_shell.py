#! /usr/bin/python
#
# Copyright (c) 2017 Intel Corporation
#
# SPDX-License-Identifier: Apache-2.0
#
# pylint: disable = missing-docstring
"""
Run commands a shell available on a target's serial console
-----------------------------------------------------------

Also allows basic file transmission over serial line.

Shell prompts
^^^^^^^^^^^^^

Waiting for a shell prompt is quite a harder problem that it seems to
be at the beginning.

Problems:

- Background processes or (in the serial console, the kernel) printing
  lines in the middle.

  Even with line buffered output, when there are different CRLF
  conventions, a misplaced newline or carriage return can break havoc.

  As well, if a background process / kernel prints a message after the
  prompt is printed, a ``$`` will no longer match. The ``\Z`` regex
  operator cannot be used for the same reason.

- CRLF conventions make it harder to use the ``^`` and ``$`` regex
  expression metacharacteds.

- ANSI sequences, human doesn't see/notice them, but to the computer /
  regular expression they are 

Thus, resorting to match a single line is the best bet; however, it is
almost impossible to guarantee that it is the last one as the multiple
formats of prompts could be matching other text.
"""

import binascii
import collections
import re
import time
<<<<<<< HEAD
import typing
=======
import traceback
>>>>>>> 7f4c6f28

from . import commonl
from . import tc

from . import msgid_c


# From http://ascii-table.com/ansi-escape-sequences.php
# add any character that can be in a prompt to specify user names,
# paths, etc  -- note we make the ANSI pattern fully optional (*), in
# case we have prompts that don't use it.
ansi_pattern =                r"[\x1b=;\[0-9A-Za-z]*"
ansi_pattern_prompt = r"[-/\@_~: \x1b=;\[0-9A-Za-z]+"

#: .. _waiting_shell_prompts:
#:
#:
#: What is in a shell prompt?
#:
shell_prompts = [
    #: - multicolor prompts (eggg. ANSI sequences)
    #:   'SOMETHING # ' or 'SOMETHING $ '
    ansi_pattern_prompt + " " + ansi_pattern + r"[#\$]" + ansi_pattern + " ",
    #: - Fedora
    r'[^@]+@.*[#\$] ',
    # SLES; make sure there is no trailing space, otherwise it gets
    # confused with the ANSI colouring sequences that come between them
    # and the space.
    # > makes ACRN match too
    r'[^:]+:.*[#\$>]',
]

class shell(tc.target_extension_c):
    """
    Extension to :py:class:`tcfl.tc.target_c` for targets that support
    some kind of shell (Linux, Windows) to run some common remote
    commands without needing to worry about the details.

    The target has to be set to boot into console prompt, so password
    login has to be disabled.

    >>> target.shell.up()

    Waits for the shell to be up and ready; sets it up so that if an
    error happens, it will print an error message and raise a block
    exception. Note you can change what is expected as a :data:`shell
    prompt <prompt_regex>`.

    >>> target.shell.run("some command")

    Remove remote files (if the target supports it) with:

    >>> target.shell.file_remove("/tmp/filename")

    Copy files to the target with:

    >>> target.shell.file_copy_to("local_file", "/tmp/remote_file")
    """

    def __init__(self, target):
        if 'console' not in target.rt['interfaces']:
            raise self.unneeded
        tc.target_extension_c.__init__(self, target)

    prompt_regex_default = \
        re.compile('(TCF-[0-9a-zA-Z]{4})?(' + "|".join(shell_prompts) + ')')

    #: What do we look for into a shell prompt
    #:
    #: This is a Python regex that can be set to recognize what the
    #: shell prompt looks like. Multiple catchas here:
    #:
    #: - use a fixed string or compile the regex
    #:
    #: - if using ^ and/or $, even with re.MULTILINE, things tend not
    #:   to work so well because of \r\n line conventions vs \n...YMMV
    #:
    #: - ANSI chars...
    #:
    #:
    #: Note we don't force it has to start at the beginning of a line
    #: with ^ because then we might hit problems with different \r\n
    #: sequences when some kernel messages are intermixed in the
    #: console output, like when we mount.
    #:
    #: \Z means match the end of the string, the prompt is the last
    #: thing, period -- this means if something is printing spurious
    #: messages...yeah, it will fail to detect the prompt.
    #:
    #: The defaults are collected by joining the list
    #: :data:`shell_prompts`, which contains multiple prompt patterns
    #: that work for a bunch of OSes. More can be added FIXME: procedure
    #:
    #: Examples:
    #:
    #: >>> target.shell
    #:
    prompt_regex = prompt_regex_default

    #: Deprecated, use :data:`prompt_regex`
    @property
    def shell_prompt_regex(self):
        role = self.target.want_name
        self.target.report_info(
            "DEPRECATED: %s.pos.shell_prompt_regex is deprecated in"
            " favour of %s.pos.prompt_regex" % (role, role),
            dict(trace = traceback.format_stack()))
        return self.prompt_regex

    @shell_prompt_regex.setter
    def shell_prompt_regex(self, val):
        role = self.target.want_name
        self.target.report_info(
            "DEPRECATED: %s.pos.shell_prompt_regex is deprecated in"
            " favour of %s.pos.prompt_regex" % (role, role),
            dict(trace = traceback.format_stack()))
        self.prompt_regex = val

    #: Deprecated, use :data:`prompt_regex`
    @property
    def linux_shell_prompt_regex(self):
        role = self.target.want_name
        self.target.report_info(
            "DEPRECATED: %s.pos.linux_shell_prompt_regex is deprecated in"
            " favour of %s.pos.prompt_regex" % (role, role),
            dict(trace = traceback.format_stack()))
        return self.prompt_regex

    @linux_shell_prompt_regex.setter
    def linux_shell_prompt_regex(self, val):
        role = self.target.want_name
        self.target.report_info(
            "DEPRECATED: %s.pos.linux_shell_prompt_regex is deprecated in"
            " favour of %s.pos.prompt_regex" % (role, role),
            dict(trace = traceback.format_stack()))
        self.prompt_regex = val


    def setup(self, console = None):
        """
        Setup the shell for scripting operation

        In the case of a bash shell, this:
        - sets the prompt to something easer to latch on to
        - disables command line editing
        - traps errors in shell execution
        """
        target = self.target
        testcase = target.testcase
        # dereference which console we are using; we don't want to
        # setup our trackers below to the "default" console and leave
        # it floating because then it will get confused if we switch
        # default consoles.
        console = target.console._console_get(console)
        self.run('export PS1="TCF-%s:$PS1"' % self.target.kws['tc_hash'],
                 console = console)
        # disable line editing for proper recording of command line
        # when running bash; otherwise the scrolling readline does
        # messes up the output
        self.run('test ! -z "$BASH" && set +o vi +o emacs',
                 console = console)
        # Trap the shell to complain loud if a command fails, and catch it
        # See that '' in the middle, is so the catcher later doesn't
        # get tripped by the command we sent to set it up
        self.run("trap 'echo ERROR''-IN-SHELL' ERR",
                 console = console)
        testcase.expect_global_append(
            # add a detector for a shell error, make sure to name it
            # after the target and console it will monitor so it
            # doesn't override other targets/consoles we might be
            # touching in parallel
            target.console.text(
                "ERROR-IN-SHELL",
                name = "%s:%s: shell error" % (target.want_name, console),
                console = console, timeout = 0, poll_period = 1,
                raise_on_found = tc.error_e("error detected in shell")),
            # if we have already added detectors for this, that's
            # fine, ignore them
            skip_duplicate = True
        )

    def setup_windows(self, console = None):
        """
        Setup the Windows shell for scripting operation

        In the case of a bash shell, this:

        - sets the prompt to something easer to latch on to with less
          false negatives

        - traps errors in shell execution

        This function is meant to be used by :meth:`up`:

        >>> class _test(tcfl.tc.tc_c):
        >>>
        >>>     def eval(self, target):
        >>>         target.power.cycle()
        >>>         target.shell.up(shell_setup = target.shell.setup_windows)
        >>>

        """
        target = self.target
        # dereference which console we are using; we don't want to
        # setup our trackers below to the "default" console and leave
        # it floating because then it will get confused if we switch
        # default consoles.
        console = target.console._console_get(console)
        self.prompt_regex = re.compile(
            "TCF-%s:[^>]+>" % self.target.kws['tc_hash'])
        self.run('set prompt=TCF-%s:%%PROMPT%%' % self.target.kws['tc_hash'],
                 console = console)
        # I do not know of any way to trap general shell error
        # commands in Windows that can be used to print a message that
        # then raises an exception (see :meth:setup)


    def up(self, tempt = None,
           user = None, login_regex = re.compile('login:'), delay_login = 0,
           password = None, password_regex = re.compile('[Pp]assword:'),
           shell_setup = True, timeout = None, console = None,
           wait_for_early_shell_prompt = True):
        """Wait for the shell in a console to be ready

        Giving it ample time to boot, wait for a :data:`shell prompt
        <prompt_regex>` and set up the shell so that if an
        error happens, it will print an error message and raise a
        block exception. Optionally login as a user and password.

        Note this resets any shell prompt set by the script to what is
        assumed to be the original one after a power up.

        >>> target.shell.up(user = 'root', password = '123456')

        :param str tempt: (optional) string to send before waiting for
          the loging prompt (for example, to send a newline that
          activates the login)

        :param str user: (optional) if provided, it will wait for
          *login_regex* before trying to login with this user name.

        :param str password: (optional) if provided, and a password
          prompt is found, send this password.

        :param str login_regex: (optional) if provided (string
          or compiled regex) and *user* is provided, it will wait for
          this prompt before sending the username.

        :param str password_regex: (optional) if provided (string
          or compiled regex) and *password* is provided, it will wait for
          this prompt before sending the password.

        :param int delay_login: (optional) wait this many seconds
          before sending the user name after finding the login prompt.

        :param shell_setup: (optional, default) setup the shell
          up by disabling command line editing (makes it easier for
          the automation) and set up hooks that will raise an
          exception if a shell command fails.

          By default calls target.shell.setup(); if *False*, nothing
          will be called. Arguments are passed:

          - *console = CONSOLENAME*: console where to operate; can be
            *None* for the default console.

        :param int timeout: [optional] seconds to wait for the login
          prompt to appear; defaults to 60s plus whatever the target
          specifies in metadata *bios_boot_time*.

        :param str console: [optional] name of the console where to
          operate; if *None* it will update the current default
          console to whatever the server considers it shall be (the
          console called *default*).

          If a previous run set the default console to something else,
          setting it to *None* will update it to what the server
          considers shall be the default console (default console at
          boot).

        """
        assert tempt == None or isinstance(tempt, str)
        assert user == None or isinstance(user, str)
        assert login_regex == None or isinstance(login_regex, ( str, re.Pattern ))
        assert delay_login >= 0
        assert password == None or isinstance(password, str)
        assert isinstance(password_regex, ( str, typing.Pattern ))
        assert isinstance(shell_setup, bool) or callable(shell_setup)
        assert timeout == None or timeout > 0
<<<<<<< HEAD
        assert console == None or isinstance(console, str)
    
=======
        assert console == None or isinstance(console, basestring)

>>>>>>> 7f4c6f28
        target = self.target
        testcase = target.testcase
        if timeout == None:
            timeout = 60 + int(target.kws.get("bios_boot_time", 0))
        # Set the original shell prompt
        self.prompt_regex = self.prompt_regex_default

        def _login(target):
            # If we have login info, login to get a shell prompt
            if login_regex != None:
                # we have already recevied this, so do not expect it
                target.expect(login_regex, name = "login prompt",
                              console = console)
            if delay_login:
                target.report_info("Delaying %ss before login in"
                                   % delay_login)
                time.sleep(delay_login)
            target.send(user)
            if password:
                target.expect(password_regex, name = "password prompt",
                              console = console)
                target.send(password, console = console)

        original_timeout = testcase.tls.expect_timeout
        try:
            if console == None:		# reset the default console
                target.console.default = None
                # this will yield the default console name, not None
                # as we set it above; bad API
                console = target.console.default
            testcase.tls.expect_timeout = timeout
            ts0 = time.time()
            ts = ts0
            inner_timeout = 3 * timeout / 20
            while ts - ts0 < 3 * timeout:
                # if this was an SSH console that was left
                # enabled, it will die and auto-disable when
                # the machine power cycles, so make sure it is enabled
                action = "n/a"
                try:
                    if console.startswith("ssh"):
                        target.console.disable()
                        action = "enable console %s" % console
                        target.console.setup(console,
                                             user = user, password = password)
                        target.console.enable(console = console)
                        ts = time.time()
                        target.report_info(
                            "shell-up: %s: success at +%.1fs"
                            % (action, ts - ts0), dlevel = 2)
                    if tempt:
                        action = "tempt console %s" % console
                        target.send(tempt, console = console)
                        ts = time.time()
                        target.report_info(
                            "shell-up: %s: success at +%.1fs"
                            % (action, ts - ts0), dlevel = 2)
                    if not console.startswith("ssh"):
                        if user:
                            action = "login in via console %s" % console
                            # _login uses this 'console' definition
                            _login(self.target)
                            ts = time.time()
                            target.report_info(
                                "shell-up: %s: success at +%.1fs"
                                % (action, ts - ts0), dlevel = 2)
                    if wait_for_early_shell_prompt:
                        action = "wait for shell prompt"
                        target.expect(self.prompt_regex,
                                      console = console,
                                      name = "early shell prompt",
                                      timeout = inner_timeout)
                    break
                except ( tc.error_e, tc.failed_e ) as e:
                    ts = time.time()
                    target.report_info(
                        "shell-up: action '%s' failed at +%.1fs; retrying: %s"
                        % (action, ts - ts0, e),
                        dict(target = target, exception = e),
                        dlevel = 2)
                    time.sleep(inner_timeout)
                    ts = time.time()
                    if console.startswith("ssh"):
                        target.console.disable(console = console)
                    continue
            else:
                raise tc.error_e(
                    "Waited too long (%ds) for shell to come up on"
                    " console '%s' (did not receive '%s')" % (
                        3 * timeout, console,
                        self.prompt_regex.pattern))
        finally:
            testcase.tls.expect_timeout = original_timeout

        # same as target.console.select_preferred()
        if shell_setup == True:    	# passed as a parameter
            target.shell.setup(console)
        elif callable(shell_setup):
            shell_setup(console)
        # False, so we don't call shell setup
        # don't set a timeout here, leave it to whatever it was defaulted
        return

    def _run(self, cmd = None, expect = None, prompt_regex = None,
             output = False, output_filter_crlf = True, trim = False,
             console = None, origin = None):
        if cmd:
            assert isinstance(cmd, str)
        assert expect == None \
            or isinstance(expect, str) \
            or isinstance(expect, typing.Pattern) \
            or isinstance(expect, list)
        assert prompt_regex == None \
            or isinstance(prompt_regex, str) \
            or isinstance(prompt_regex, typing.Pattern)

        if origin == None:
            origin = commonl.origin_get(3)
        else:
            assert isinstance(origin, str)

        target = self.target

        if output:
            offset = self.target.console.size(console = console)

        if cmd:
            self.target.send(cmd, console = console)
        if expect:
            if isinstance(expect, list):
                for expectation in expect:
                    assert isinstance(expectation, str) \
                        or isinstance(expectation, typing.Pattern)
                    target.expect(expectation, name = "command output",
                                  console = console, origin = origin)
            else:
                target.expect(expect, name = "command output",
                              console = console, origin = origin)
        if prompt_regex == None:
            self.target.expect(self.prompt_regex, name = "shell prompt",
                               console = console, origin = origin)
        else:
            self.target.expect(prompt_regex, name = "shell prompt",
                               console = console, origin = origin)
        if output:
            if console == None:
                console = target.console.default
            if output_filter_crlf:
                newline = None
            else:
                newline = ''
            output = self.target.console.read(
                offset = offset, console = console, newline = newline)
            if trim:
                # When we can run(), it usually prints in the console:
                ## <command-echo from our typing>
                ## <command output>
                ## <prompt>
                #
                # So to trim we just remove the first and last
                # lines--won't work well without output_filter_crlf
                # and it is quite a hack.
                first_nl = output.find("\n")
                last_nl = output.rfind("\n")
                output = output[first_nl+1:last_nl+1]
            return output
        return None

    def run(self, cmd = None, expect = None, prompt_regex = None,
            output = False, output_filter_crlf = True, timeout = None,
            trim = False, console = None):
        """Runs *some command* as a shell command and wait for the shell
        prompt to show up.

        If it fails, it will raise an exception. If you want to get
        the error code or not have it raise exceptions on failure, you
        will have to play shell-specific games, such as:

        >>> target.shell.run("failing-command || true")

        Files can be easily generated in *unix* targets with commands
        such as:

        >>>     target.shell.run(\"\"\"
        >>> cat > /etc/somefile <<EOF
        >>> these are the
        >>> file contents
        >>> that I want
        >>> EOF\"\"\")

        or collecting the output:

        >>> output = target.shell.run("ls --color=never -1 /etc/", output = True)
        >>> for file in output.split('\\r\\n'):
        >>>     target.report_info("file %s" % file)
        >>>     target.shell.run("md5sum %s" % file)

        :param str cmd: (optional) command to run; if none, only the
          expectations are waited for (if *expect* is not set, then
          only the prompt is expected).
        :param expect: (optional) output to expect (string or
          regex) before the shell prompt. This an also be a list of
          things to expect (in the given order)
        :param prompt_regex: (optional) output to expect (string or
          regex) as a shell prompt, which is always to be found at the
          end. Defaults to the preconfigured shell prompt (NUMBER $).
        :param bool output: (optional, default False) return the
          output of the command to the console; note the output
          includes the execution of the command itself.
        :param bool output_filter_crlf: (optional, default True) if we
          are returning output, filter out ``\\r\\n`` to whatever our CRLF
          convention is.
        :param bool trim: if ``output`` is True, trim the command and
          the prompt from the beginning and the end of the output
          respectively (True)
        :param str console: (optional) on which console to run;
          (defaults to *None*, the default console).
        :param str origin: (optional) when reporting information about
          this expectation, what origin shall it list, eg:

          - *None* (default) to get the current caller
          - *commonl.origin_get(2)* also to get the current caller
          - *commonl.origin_get(1)* also to get the current function

          or something as:

          >>> "somefilename:43"
        :returns str: if ``output`` is true, a string with the output
          of the command.

          .. warning:: if ``output_filter_crlf`` is False, this output
             will be ``\\r\\n`` terminated and it will be confusing because
             regex won't work right away. A quick, dirty, fix

             >>> output = output.replace('\\r\\n', '\\n')

             ``output_filter_crlf`` enabled replaces this output with

             >>> output = output.replace('\\r\\n', target.console.crlf[CONSOLENAME])

        """
        assert timeout == None or timeout > 0, \
            "timeout has to be a greater than zero number of seconds " \
            "(got %s)" % timeout
        testcase = self.target.testcase
        original_timeout = testcase.tls.expect_timeout
        try:
            if timeout:
                testcase.tls.expect_timeout = timeout
            return self._run(
                cmd = cmd, expect = expect,
                prompt_regex = prompt_regex,
                output = output, output_filter_crlf = output_filter_crlf,
                trim = trim, console = console)
        finally:
            if timeout:
                testcase.tls.expect_timeout = original_timeout

    def file_remove(self, remote_filename):
        """
        Remove a remote file (if the target supports it)
        """
<<<<<<< HEAD
        assert isinstance(remote_filename, str)
        
=======
        assert isinstance(remote_filename, basestring)

>>>>>>> 7f4c6f28
        self.run("rm -f " + remote_filename)

    def files_remove(self, *remote_filenames):
        """
        Remove a multiple remote files (if the target supports it)
        """
        assert isinstance(remote_filenames, collections.Iterable)

        self.run("rm -f " + " ".join(remote_filenames))

    def file_copy_to(self, local_filename, remote_filename):
        """\
        Send a file to the target via the console (if the target supports it)

        Encodes the file to base64 and sends it via the console in chunks
        of 64 bytes (some consoles are kinda...unreliable) to a file in
        the target called /tmp/file.b64, which then we decode back to
        normal.

        Assumes the target has python3; permissions are not maintained

        .. note:: it is *slow*. The limits are not well defined; how
                  big a file can be sent/received will depend on local
                  and remote memory capacity, as things are read
                  hole. This could be optimized to stream instead of
                  just read all, but still sending a way big file over
                  a cheap ASCII protocol is not a good idea. Warned
                  you are.

        """
        assert isinstance(local_filename, str)
        assert isinstance(remote_filename, str)
        self.files_remove(remote_filename, "/tmp/file.b64")
        with open(local_filename, "rb") as f:
            s = binascii.b2a_base64(f.read())
            for i in range(0, len(s), 64):
                # increase the log level to report each chunk of the
                # file we are transmitting
                with msgid_c("C.%d" % i, l = 3):
                    self.run("echo -n %s  >> /tmp/file.b64"
                             % s[i:i+64].decode('utf-8').strip())

        # Now we do a python3 command in there (as cloud
        # versions don't include python2. good) to regenerate
        # it from base64 to bin
        self.run(
            'python3 -c "import sys, binascii; '
            'sys.stdout.buffer.write(binascii.a2b_base64(sys.stdin.buffer.read()))"'
            ' < /tmp/file.b64 > %s' % remote_filename)
        # FIXME: checksum and verify :/

    def string_copy_to_file(self, s, remote_filename):
        """\
        Store a string in a target's file via the console (if the target supports it)

        Encodes the file to base64 and sends it via the console in chunks
        of 64 bytes (some consoles are kinda...unreliable) to a file in
        the target called /tmp/file.b64, which then we decode back to
        normal.

        Assumes the target has python3; permissions are not maintained

        See :meth:`file_copy_to`

        .. note:: it is *slow*. The limits are not well defined; how
                  big a file can be sent/received will depend on local
                  and remote memory capacity, as things are read
                  whole. This could be optimized to stream instead of
                  just read all, but still sending a way big file over
                  a cheap ASCII protocol is not a good idea. Warned
                  you are.

        """
        assert isinstance(s, str)
        assert isinstance(remote_filename, str)
        self.files_remove(remote_filename, "/tmp/file.b64")
        s = binascii.b2a_base64(s)
        for i in range(0, len(s), 64):
            # increase the log level to report each chunk of the
            # file we are transmitting
            self.run("echo -n %s  >> /tmp/file.b64"
                     % s[i:i+64].decode('utf-8').strip())

        # Now we do a python3 command in there (as cloud
        # versions don't include python2. good) to regenerate
        # it from base64 to bin
        self.run(
            'python3 -c "import sys, binascii; '
            'sys.stdout.buffer.write(binascii.a2b_base64(sys.stdin.buffer.read()))"'
            ' < /tmp/file.b64 > %s' % remote_filename)
        # FIXME: checksum and verify :/

    def file_copy_from(self, local_filename, remote_filename):
        """\
        Send a file to the target via the console (if the target supports it)

        Encodes the file to base64 and sends it via the console in chunks
        of 64 bytes (some consoles are kinda...unreliable) to a file in
        the target called /tmp/file.b64, which then we decode back to
        normal.

        Assumes the target has python3; permissions are not maintained

        .. note:: it is *slow*. The limits are not well defined; how
                  big a file can be sent/received will depend on local
                  and remote memory capacity, as things are read
                  whole. This could be optimized to stream instead of
                  just read all, but still sending a way big file over
                  a cheap ASCII protocol is not a good idea. Warned
                  you are.

        """
        assert isinstance(local_filename, str)
        assert isinstance(remote_filename, str)

        # Now we do a python3 command in there (as cloud
        # versions don't include python2. good) to encode the file in
        # b64 and read it from the console
        output = self.run(
            'python3 -c "import sys, binascii; '
            'sys.stdout.buffer.write(binascii.b2a_base64(sys.stdin.buffer.read()))"'
            ' < %s' % remote_filename, output = True)
        # output comes as
        ## python3 -c...
        ## B64DATA
        ## PROMPT
        # so extract it
        first_nl = output.find('\n')
        last_nl = output.rfind('\n')
        output = output[first_nl+1:last_nl+1]
        with open(local_filename, "wb") as f:
            for line in output.splitlines():
                data = binascii.a2b_base64(line)
                f.write(data)
        # FIXME: checksum and verify :/<|MERGE_RESOLUTION|>--- conflicted
+++ resolved
@@ -44,11 +44,8 @@
 import collections
 import re
 import time
-<<<<<<< HEAD
+import traceback
 import typing
-=======
-import traceback
->>>>>>> 7f4c6f28
 
 from . import commonl
 from . import tc
@@ -338,13 +335,8 @@
         assert isinstance(password_regex, ( str, typing.Pattern ))
         assert isinstance(shell_setup, bool) or callable(shell_setup)
         assert timeout == None or timeout > 0
-<<<<<<< HEAD
         assert console == None or isinstance(console, str)
     
-=======
-        assert console == None or isinstance(console, basestring)
-
->>>>>>> 7f4c6f28
         target = self.target
         testcase = target.testcase
         if timeout == None:
@@ -607,13 +599,8 @@
         """
         Remove a remote file (if the target supports it)
         """
-<<<<<<< HEAD
         assert isinstance(remote_filename, str)
         
-=======
-        assert isinstance(remote_filename, basestring)
-
->>>>>>> 7f4c6f28
         self.run("rm -f " + remote_filename)
 
     def files_remove(self, *remote_filenames):
