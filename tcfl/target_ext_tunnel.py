--- conflicted
+++ resolved
@@ -218,42 +218,6 @@
         target = self.target
         tunnels = target.tunnel.list()
         for protocol, ip_address, target_port, server_port in tunnels:
-<<<<<<< HEAD
-            print("Removing existing tunnel %s %s -> %s:%s" \
-                % (protocol, server_port, ip_address, target_port))
-            target.tunnel.remove(target_port, ip_address, protocol)
-
-        server_port = target.tunnel.add(22)
-        print("OK: added tunnel to port 22")
-
-        tunnels = target.tunnel.list()
-        assert len(tunnels) == 1, \
-            "FAIL: list() lists %d tunnels; expected 1; got %s" % (
-                len(tunnels), pprint.pformat(tunnels))
-        print("OK: list() lists only one tunnel")
-        assert tunnels[0][2] == 22, \
-            "target port is not 22 as requested; got %s" % tunnels[0]
-
-        server_port = target.tunnel.add(23)
-        print("OK: added tunnel to port 23")
-
-        tunnels = target.tunnel.list()
-
-        assert len(tunnels) == 2, \
-            "FAIL: list() lists %d tunnels; expected 2; got %s" % (
-                len(tunnels), pprint.pformat(tunnels))
-        print("OK: list() lists two tunnels")
-        assert 23 in [ _tunnel[2] for _tunnel in tunnels ], \
-            "target port 23 not in tunnel list as requested; got %s" \
-                % pprint.pformat(tunnels)
-        assert 22 in [ tunnel[2] for tunnel in tunnels ], \
-            "target port 22 not in tunnel list as requested; got %s" \
-                % pprint.pformat(tunnels)
-        print("OK: we got a tunnel to 23 and to 22")
-
-        target.tunnel.remove(22)
-        print("OK: removed tunnel to port 22")
-=======
             target.report_info(
                 "removing existing tunnel %s %s -> %s:%s"
                 % (protocol, server_port, ip_address, target_port))
@@ -299,7 +263,6 @@
 
         target.tunnel.remove(22)
         target.report_pass("removed tunnel to port 22")
->>>>>>> a98c22db
         tunnels = target.tunnel.list()
         if len(tunnels) != 1:
             raise tc.failed_e(
@@ -307,21 +270,6 @@
                 dict(tunnels = tunnels))
 
         # leftover tunnel is the one to port 23
-<<<<<<< HEAD
-        assert tunnels[0][2] == 23, \
-            "target port is not 23 as expected; got %s" % tunnels[0]
-        assert 23 in [ tunnel[2] for tunnel in tunnels ], \
-            "target port 23 not in tunnel list as requested; got %s" \
-                % pprint.pformat(tunnels)
-        print("OK: list() lists only tunnel to port 23")
-        target.tunnel.remove(23)
-        print("OK: removed tunnel to port 23")
-        tunnels = target.tunnel.list()
-        assert len(tunnels) == 0, \
-            "reported tunnels are %d; expected 0; got %s" % (
-                len(tunnels), pprint.pformat(tunnels))
-        print("OK: no tunnels listed after removing all")
-=======
         if server_port_23 not in tunnels \
            or tunnels[server_port_23].get("port", None) != 23:
             raise tc.failed_e(
@@ -336,7 +284,6 @@
                 "list() reports %d tunnels; expected none" % len(tunnels),
                 dict(tunnels = tunnels))
         target.report_pass("no tunnels listed after removing all")
->>>>>>> a98c22db
 
         # can't really test the tunnel because we don't know if the
         # target is listening, has a real IP interface, etc...this is
