--- conflicted
+++ resolved
@@ -1313,9 +1313,6 @@
         elif field_needed(field_flat, projections):
             _add(field_flat, val)
 
-<<<<<<< HEAD
-    for key, _val in d.items():
-=======
     if len(d) == 0 and empty_dict == True:
         # empty dict, insert it if we want them
         # append an empty dictionary; do not append VAL --
@@ -1323,8 +1320,7 @@
         # somebody else and modify our SOURCE dictionary, and
         # we do not want that.
         _add(field_flat, dict())
-    for key, _val in d.iteritems():
->>>>>>> a98c22db
+    for key, _val in d.items():
         __update_recursive(d[key], key, key, projections, 10, sort = sort,
                            empty_dict = empty_dict)
 
