--- conflicted
+++ resolved
@@ -685,15 +685,10 @@
     groups_clean = {}
     groups_clean_str = {}
     for group_name, target_list in groups.items():
-<<<<<<< HEAD
         assert isinstance(group_name, str)	# name typing
-        assert isinstance(target_list, list)		# target list...
-=======
-        assert isinstance(group_name, basestring)	# name typing
         assert isinstance(target_list, list), \
             "group '%s': value to be a list of target names, got %s" % (
                 group_name, type(target_list))
->>>>>>> a98c22db
         for target_name in target_list:			# ... of valid ones
             assert isinstance(target_name, str)
             target = ttbl.test_target.get(target_name)
