#! /usr/bin/python
#
# Copyright (c) 2017 Intel Corporation
#
# SPDX-License-Identifier: Apache-2.0
"""Flash binaries/images into the target
-------------------------------------

Interfaces and drivers to flash blobs/binaries/anything into targets;
most commonly these are firmwares, BIOSes, configuration settings that
are sent via some JTAG or firmware upgrade interface.

*Images* (the blobs/binaries/anything) are flashed by a *flashing
device* into an *image type* (which represents a destination a
flashing device can flash).

Interface implemented by :class:`ttbl.images.interface <interface>`,
drivers implemented subclassing :class:`ttbl.images.impl_c <impl_c>`.

A most generic use case is when a target has multiple flashing devices
connected to it; there is a mix of (here a device means a *flashing
device*):

- a device that can flash multiple images to different
  locations (eg: USB DFU, Quartus, OpenOCD)

- devices that can flash only one image at the time (eg: SF100/600)

- devices that impose power requirements on the target (eg: the whole
  thing has to be off, or this subcomponent has to be powered on) and
  thus impose power pre/post sequences

- devices that need to be disconnected for the target to power on and
  work normally

- devices that can operate in parallel (since they flash different
  things and have compatible power requirements on the target)

  eg: two devices that require the target being powered off can flash
  at the same time, while a third that needs it on, but have to be
  done separately.

- (not yet supported) mandating an order in flashing of the image
  types. By default the order followed is the order of declaration in
  the interface.

For example; a user that wants to flash the following files in the
given image types::

  imageA:fileA
  imageB:fileB
  image:fileX
  imageC:fileC
  iamgeD:fileD
  imageE:fileE
  imageF:fileF
  imageG:fileG
  imageH:fileH

The target configuration maps the folling implementations (instances
deriving from :class:ttbl.images.impl_c) to drive the flashing of each
target type:

- image is an aka of imageA

- imageA done by implA

- imageB done by implB

- imageC and imageD done by implCD (parallel capable)

- imageE done by implE (parallel capable)

- imageF done by implF (parallel capable)

- imageG and imageH done by implGH

this will flash:

- serially:

  - fileA and fileX in imageA using driver implA, so one will get
    overriden and not even flashed depending on the specification order

  - fileB in imageB using driver implB

  - fileG in imageG and fileh in imageH using implGH

- in parallel:

   - fileC in imageC and fileD in imageD using driver implCD

   - fileE in imageE using implE

   - fileF in imageF using implF

Power control sequences before flashing
^^^^^^^^^^^^^^^^^^^^^^^^^^^^^^^^^^^^^^^

There is the posibility of executing :meth:`power control sequences
<ttbl.power.interface.sequence>` before performing a flash operations:

- Implementations that work serially (their *parallel* method says
  *False*) can execute pre and post sequences before each executes and
  flashes the images assigned to it.

  In the example above, *implB* can have its on pre/post sequnece that
  it'll be run before and after flashing *fileB* in *imageB*. As well,
  *implGH* can have it's sequences that will be run befora and after
  flashing both *fileG* and *fileH*.

- Implementations that work in parallel share a common pre/post
  sequence that is given to the interface constructor; the pre
  sequence is run first, then all the parallel flashers are started
  and then the post sequence is ran.

When some of the flashers or power steps fail, the result is
indetermined in what was run and what not; at that point the safest
course is to assume the hardware is in an undertermined state and do a
full power off.

It is generally a good idea to configure the flashing sequences to
always start with a full power off, then powering on only the
components needed to do the flashing operation after a short wait
(thus to ensure a well known HW state)--this example assumes there is
a power component called *flasher/image0 connector* that
powers-on/connects the flasher for *image0* (a Dediprog in the example):

.. code-block:: python

   target.interface_add(
       "images", ttbl.images.interface(
           image0 = ttbl.images.flash_shell_cmd_c(
               cmdline = [ "/usr/local/bin/dpcmd", "--device", "SERIALNUMBER",
                           "--silent", "--log", "%(image.image0)s.log",
                           "--batch", "%(image.image0)s"
               ],
               estimated_duration = 10,
               power_sequence_pre = [
                   ( 'off', 'full' ),
                   ( 'wait', 3 ),
                   ( 'on', 'flasher/image0 connector' )
               ],
               power_sequence_post = [
                   ( 'off', 'flasher/image0 connector' )
               ],
           ),
       ))

The flashers are usually defined as explicit/on components, so they
are only turned on if explicitly named and stay off otherwise; for
example, to control connectivity with a USB YKush Power switcher

.. code-block:: python

   target.interface_add(
       "power", ttbl.power.interface(
           ...
           (
              "flasher/image0 connector",
              ttbl.pc_ykush.ykush("YK12345", 1, explicit = 'on')
           ),
           (
              "flasher/image1 connector",
              ttbl.pc_ykush.ykush("YK12345", 2, explicit = 'on')
           ),
           ...
        ))

for parallel flashers, it'd be similar, but it would turn on all the
flashers::

   target.interface_add(
       "images", ttbl.images.interface(
           image0 = ttbl.images.flash_shell_cmd_c(
               cmdline = [ "/usr/local/bin/dpcmd", "--device", "SERIALNUMBER0",
                           "--silent", "--log", "%(image.image0)s.log",
                           "--batch", "%(image.image0)s"
               ],
               estimated_duration = 10, parallel = True,
           ),
           image1 = ttbl.images.flash_shell_cmd_c(
               cmdline = [ "/usr/local/bin/dpcmd", "--device", "SERIALNUMBER1",
                           "--silent", "--log", "%(image.image1)s.log",
                           "--batch", "%(image.image1)s"
               ],
               estimated_duration = 10, parallel = True,
           ),
           power_sequence_pre = [
               ( 'off', 'full' ),
               ( 'wait', 3 ),
               ( 'on', 'flasher/image0 connector' )
               ( 'on', 'flasher/image1 connector' )
           ],
           power_sequence_post = [
               ( 'off', 'flasher/image0 connector' )
               ( 'off', 'flasher/image1 connector' )
           ],
       ))



"""

import codecs
import collections
import copy
import errno
import hashlib
import json
import numbers
import os
import subprocess
import time

import serial

import commonl
import ttbl


class impl_c(ttbl.tt_interface_impl_c):
    """Driver interface for flashing with :class:`interface`

    Power control on different components can be done before and after
    flashing; the process is executed in the folowing order:

    - pre power sequence of power components
    - flash
    - post power sequence of power components

    :param list(str) power_cycle_pre: (optional) before flashing,
      power cycle the target. Argument is a list of power rail
      component names.

      - *None* (default) do not power cycle
      - *[]*: power cycle all components
      - *[ *COMP*, *COMP* .. ]*: list of power components to power
        cycle

      From this list, anything in :data:power_exclude will be
      excluded.

    :param list(str) power_sequence_pre: (optional) FIXME

    :param list(str) power_sequence_post: (optional) FIXME

    :param list(str) console_disable: (optional) before flashing,
      disable consoles and then re-enable them. Argument is a list of
      console names that need disabling and then re-enabling.

    :param int estimated_duration: (optional; default 60) seconds the
      imaging process is believed to take. This can let the client
      know how long to wait for before declaring it took too long due
      to other issues out of server's control (eg: client to server
      problems).
    """
    def __init__(self,
                 power_sequence_pre = None,
                 power_sequence_post = None,
                 consoles_disable = None,
                 estimated_duration = 60):
        assert isinstance(estimated_duration, int)

        commonl.assert_none_or_list_of_strings(
            consoles_disable, "consoles_disable", "console name")

        # validation of this one by ttbl.images.interface._target_setup
        self.power_sequence_pre = power_sequence_pre
        self.power_sequence_post = power_sequence_post
        if consoles_disable == None:
            consoles_disable = []
        self.parallel = False	# this class can't do parallel
        self.consoles_disable = consoles_disable
        self.estimated_duration = estimated_duration
        ttbl.tt_interface_impl_c.__init__(self)

    def flash(self, target, images):
        """
        Flash *images* onto *target*

        :param ttbl.test_target target: target where to flash

        :param dict images: dictionary keyed by image type of the
          files (in the servers's filesystem) that have to be
          flashed.

        The implementation assumes, per configuration, that this
        driver knows how to flash the images of the given type (hence
        why it was configured) and shall abort if given an unknown
        type.

        If multiple images are given, they shall be (when possible)
        flashed all at the same time.
        """
        assert isinstance(target, ttbl.test_target)
        assert isinstance(images, dict)
        raise NotImplementedError


class impl2_c(impl_c):
    """
    Flasher interface implementation that is capable of execution of
    multiple flashings in parallel.

    The flashing infrastructure will call :meth:flash_start to get the
    flashing process started and then call :meth:flash_check_done
    periodically until it finishes; if it exceeds the declared timeout
    in :attr:estimated_timeout, it will be killed with
    :meth:flash_kill, otherwise, execution will be verified with
    :meth:flash_check_done.

    Falls back to serial execution if *parallel = False* (default) or
    needed by the infrastructure for other reasons.

    :param float check_period: (optional; defaults to 2) interval in
      seconds in which we check how the flashing operation is going by
      calling :meth:flash_check_done.

    :param bool parallel: (optional; defaults to *False*) execute in
      parallel or serially.

      If enabled for parallel execution, no flasher specific pre/post
      power sequences will be run, only the global ones specifed as
      arguments to the :class:ttbl.images.interface.

    Other parameters as :class:ttbl.images.impl_c

    .. note:: Rules!!!

             - Don't store stuff in self, use *context* (this is to
               allow future expansion)

    """
    def __init__(self, check_period = 2, parallel = False, **kwargs):
        assert isinstance(check_period, numbers.Real) and check_period > 0.5, \
            "check_period must be a positive number of seconds " \
            "greater than 0.5; got %s" % type(check_period)
        assert isinstance(parallel, bool), \
            "parallel must be a bool; got %s" % type(parallel)
        self.check_period = check_period
        impl_c.__init__(self, **kwargs)
        # otherwise it is overriden
        self.parallel = parallel

    def flash_start(self, target, images, context):
        """
        Start the flashing process

        :param ttbl.test_target target: target where to operate

        :param dict images: dictionary keyed by image type with the
          filenames to flash on each image type

        :param dict context: dictionary where to store state; any
          key/value can be stored in there for use of the driver.

          - *ts0*: *time.time()* when the process started

        This is meant to be a non blocking call, just background start
        the flashing process, record in context needed tracking
        information and return.

        Do not use Python threads or multiprocessing, just fork().

        """
        raise NotImplementedError

    def flash_check_done(self, target, images, context):
        """
        Check if the flashing process has completed

        Same arguments as :meth:flash_start.

        Eg: check the PID in *context['pid']* saved by
        :meth:flash_start is still alive and corresponds to the same
        path. See :class:flash_shell_cmd_c for an example.
        """
        raise NotImplementedError

    def flash_kill(self, target, images, context, msg):
        """
        Kill a flashing process that has gone astray, timedout or others

        Same arguments as :meth:flash_start.

        :param str msg: message from the core on why this is being killed

        Eg: kill the PID in *context['pid']* saved by
        :meth:flash_start. See :class:flash_shell_cmd_c for an example.
        """
        raise NotImplementedError

    def flash_post_check(self, target, images, context):
        """
        Check execution logs after a proces succesfully completes

        Same arguments as :meth:flash_start.

        Eg: check the logfile for a flasher doesn't contain any tell
        tale signs of errors. See :class:flash_shell_cmd_c for an example.
        """
        raise NotImplementedError
        return None	# if all ok
        return {}	# diagnostics info

    def flash(self, target, images):
        """
        Flashes in serial mode a parallel-capable flasher
        """
        context = dict()		# setup as interface._flash_parallel()
        context['ts0'] = time.time()
        self.flash_start(target, images, context)
        ts = ts0 = time.time()
        while ts - ts0 < self.estimated_duration:
            time.sleep(self.check_period)
            target.timestamp()	# timestamp so we don't idle...
            if self.flash_check_done(target, images, context) == True:
                break
            ts = time.time()
        else:
            msg = "%s: flashing failed: timedout after %ds" \
                % (" ".join(list(images.keys())), self.estimated_duration)
            self.flash_kill(target, images, context, msg)
            raise RuntimeError(msg)

        self.flash_post_check(target, images, context)
        target.log.info("flashed image")


class interface(ttbl.tt_interface):
    """Interface to flash a list of images (OS, BIOS, Firmware...) that
    can be uploaded to the target server and flashed onto a target.

    Any image type can be supported, it is up to the configuration to
    set the image types and the driver that can flash them. E.g.:

    >>> target.interface_add(
    >>>     "images",
    >>>     ttbl.images.interface({
    >>>         "kernel-x86": ttbl.openocd.pc(),
    >>>         "kernel-arc": "kernel-x86",
    >>>         "rom": ttbl.images.dfu_c(),
    >>>         "bootloader": ttbl.images.dfu_c(),
    >>>     })
    >>> )

    Aliases can be specified that will refer to the another type; in
    that case it is implied that images that are aliases will all be
    flashed in a single call. Thus in the example above, trying to
    flash an image of each type would yield three calls:

    - a single *ttbl.openocd.pc.flash()* call would be done for images
      *kernel-x86* and *kernel-arc*, so they would be flashed at the
      same time.
    - a single *ttbl.images.dfu_c.flash()* call for *rom*
    - a single *ttbl.images.dfu_c.flash()* call for *bootloader*

    If *rom* were an alias for *bootloader*, there would be a single
    call to *ttbl.images.dfu_c.flash()*.

    The imaging procedure might take control over the target, possibly
    powering it on and off (if power control is available). Thus,
    after flashing no assumptions shall be made and the safest one is
    to call (in the client) :meth:`target.power.cycle
    <tcfl.target_ext_power.extension.cycle>` to ensure the right
    state.

    Whenever an image is flashed in a target's flash destination, a
    SHA512 hash of the file flashed is exposed in metadata
    *interfaces.images.DESTINATION.last_sha512*. This can be used to
    determine if we really want to flash (if you want to assume the
    flash doesn't change) or to select where do we want to run
    (because you want an specific image flashed).

    """
    def __init__(self, *impls,
                 # python2 doesn't support this combo...
                 #power_sequence_pre = None,
                 #power_sequence_post = None,
                 **kwimpls):
        # FIXME: assert
        self.power_sequence_pre = kwimpls.pop('power_sequence_pre', None)
        self.power_sequence_post = kwimpls.pop('power_sequence_post', None)
        ttbl.tt_interface.__init__(self)
        self.impls_set(impls, kwimpls, impl_c)

    def _target_setup(self, target, iface_name):
        if self.power_sequence_pre:
            target.power.sequence_verify(target, self.power_sequence_pre,
                                         "flash pre power sequence")
        if self.power_sequence_post:
            target.power.sequence_verify(target, self.power_sequence_post,
                                         "flash post power sequence")
        for name, impl in self.impls.items():
            commonl.verify_str_safe(name)
            target.fsdb.set(
                "interfaces.images." + name + ".estimated_duration",
                impl.estimated_duration)
            if impl.power_sequence_pre:
                target.power.sequence_verify(
                    target, impl.power_sequence_pre,
                    "flash %s pre power sequence" % name)
            if impl.power_sequence_post:
                target.power.sequence_verify(
                    target, impl.power_sequence_post,
                    "flash %s post power sequence" % name)

    def _release_hook(self, target, _force):
        pass

    def _hash_record(self, target, images):
        # if update MD5s of the images we flashed (if succesful)
        # so we can use this to select where we want to run
        #
        # Why not the name? because the name can change, but
        # the content stays the same, hence the hash
        #
        # note this gives the same result as:
        #
        ## $ sha512sum FILENAME
        #
        for image_type, name in list(images.items()):
            ho = commonl.hash_file(hashlib.sha512(), name)
            target.fsdb.set(
                "interfaces.images." + image_type + ".last_sha512",
                ho.hexdigest()
            )

    def _impl_flash(self, impl, target, subimages):
        if impl.power_sequence_pre:
            target.power.sequence(target, impl.power_sequence_pre)
        try:
            # in some flashers, the flashing occurs over a
            # serial console we might be using, so we can
            # disable it -- we'll renable on exit--or not.
            # This has to be done after the power-cycle, as it might
            # be enabling consoles
            # FIXME: move this for parallel too?
            for console_name in impl.consoles_disable:
                target.log.info(
                    "flasher %s: disabling console %s to allow flasher to work"
                    % (img_type, console_name))
                target.console.put_disable(
                    target, ttbl.who_daemon(),
                    dict(component = console_name),
                    None, None)
            impl.flash(target, subimages)
            self._hash_record(target, subimages)

            # note in case of flashing failure we don't
            # necessarily power on the components, since
            # things might be a in a bad state--we let the
            # user figure it out.
        finally:
            # FIXME: move this for parallel too?
            for console_name in impl.consoles_disable:
                target.log.info(
                    "flasher %s: enabling console %s after flashing"
                    % (img_type, console_name))
                target.console.put_enable(
                    target, ttbl.who_daemon(),
                    dict(component = console_name),
                    None, None)
        # note this might seem counterintuitive; the
        # configuration might specify some components are
        # switched off while others are power cycled, or none
        if impl.power_sequence_post:
            target.power.sequence(target, impl.power_sequence_post)


    def _flash_parallel(self, target, parallel):
        if self.power_sequence_pre:
            target.power.sequence(target, self.power_sequence_pre)
        # flash a parallel-capable flasher in a serial fashion
        contexts = {}
        estimated_duration = 0
        check_period = 4
        all_images = [ ]
        for impl, images in list(parallel.items()):
            context = dict()
            context['ts0'] = time.time()
            contexts[impl] = context
            estimated_duration = max(impl.estimated_duration, estimated_duration)
            check_period = min(impl.check_period, check_period)
            impl.flash_start(target, images, context)
            all_images += list(images.keys())

        ts = ts0 = time.time()
        done = set()
        while ts - ts0 < estimated_duration:
            target.timestamp()	# timestamp so we don't idle...
            time.sleep(check_period)
            for impl, images in parallel.items():
                context = contexts[impl]
                ts = time.time()
                if ts - ts0 > impl.check_period \
                   and impl.flash_check_done(target, images, context) == True:
                    done.update(list(images.keys()))
            ts = time.time()
            if len(done) == len(contexts):
                break
        else:
            msg = "%s/%s: flashing failed: timedout after %ds" \
                % (target.id, " ".join(all_images), estimated_duration)
            for impl, images in list(parallel.items()):
                impl.flash_kill(target, images, contexts[impl], msg)
            raise RuntimeError(msg)

        for impl, images in list(parallel.items()):
            context = contexts[impl]
            r = impl.flash_post_check(target, images, context)
            if r == None:
                self._hash_record(target, images)

        # note the post sequence is not run in case of flashing error,
        # this is intended, things might be a in a weird state, so a
        # full power cycle might be needed
        if self.power_sequence_post:
            target.power.sequence(target, self.power_sequence_post)
        target.log.info("flashed image")


    def put_flash(self, target, who, args, _files, user_path):
        images = self.arg_get(args, 'images', dict)
        with target.target_owned_and_locked(who):
            # look at all the images we are asked to flash and
            # classify them, depending on what implementation will
            # handle them
            #
            # We'll give a single call to each implementation with all
            # the images it has to flash in the same order they are
            # given to us (hence the OrderedDict)
            #
            # Note we DO resolve aliases here (imagetype whole
            # implementation is a string naming another
            # implementation); the implementations do not know / have
            # to care about it; if the user specifies *NAME-AKA:FILEA
            # NAME:FILEB*, then FILEB will be flashed and FILEA
            # ignored; if they do *NAME:FILEB NAME-AKA:FILEA*, FILEA
            # will be flashed.
            #
            # flashers that work serially bucketed separated from the
            # ones that can do parallel
            serial = collections.defaultdict(collections.OrderedDict)
            parallel = collections.defaultdict(collections.OrderedDict)
            for img_type, img_name in images.items():
                # validate image types (from the keys) are valid from
                # the components and aliases
                impl, img_type_real = self.impl_get_by_name(img_type,
                                                            "image type")
                file_name = os.path.join(user_path, img_name)
                # we need to lock, since other processes might be
                # trying to decompress the file at the same time
                with ttbl.process_posix_file_lock_c(file_name + ".lock"):
                    # if a decompressor crashed, we have no way to
                    # tell if the decompressed file is correct or
                    # truncated and thus corrupted -- we need manual
                    # for that
                    real_file_name = commonl.maybe_decompress(file_name)
                if impl.parallel:
                    parallel[impl][img_type_real] = real_file_name
                else:
                    serial[impl][img_type_real] = real_file_name
            target.timestamp()
            # iterate over the real implementations only
            for impl, subimages in serial.items():
                self._impl_flash(impl, target, subimages)
            # FIXME: collect diagnostics here of what failed only if
            # 'admin' or some other role?
            if parallel:
                self._flash_parallel(target, parallel)
            return {}

    # FIXME: save the names of the last flashed in fsdb so we can
    # query them? relative to USERDIR or abs to system where allowed
    def get_list(self, _target, _who, _args, _files, _user_path):
        return dict(
            aliases = self.aliases,
            result = list(self.aliases.keys()) + list(self.impls.keys()))


class arduino_cli_c(impl_c):
    """Flash with the `Arduino CLI <https://www.arduino.cc/pro/cli>`

    For example:

    >>> target.interface_add(
    >>>     "images",
    >>>     ttbl.images.interface(**{
    >>>         "kernel-arm": ttbl.images.arduino_cli_c(),
    >>>         "kernel": "kernel-arm",
    >>>     })
    >>> )

    :param str serial_port: (optional) File name of the device node
       representing the serial port this device is connected
       to. Defaults to */dev/tty-TARGETNAME*.

    :param str sketch_fqbn: (optional) name of FQBN to be used to
      program the board (will be passed on the *--fqbn* arg to
      *arduino-cli upload*).

    Other parameters described in :class:ttbl.images.impl_c.

    *Requirements*

    - Needs a connection to the USB programming port, represented as a
      serial port (TTY)

    .. _arduino_cli_setup:

    - *arduino-cli* has to be available in the path variable :data:`path`.

      To install Arduino-CLI::

        $ wget https://downloads.arduino.cc/arduino-cli/arduino-cli_0.9.0_Linux_64bit.tar.gz
        # tar xf arduino-cli_0.9.0_Linux_64bit.tar.gz  -C /usr/local/bin

      The boards that are going to be used need to be pre-downloaded;
      thus, if the board FQBN *XYZ* will be used and the daemon will
      be running as user *ttbd*::

        # sudo -u ttbd arduino-cli core update-index
        # sudo -u ttbd arduino-cli core install XYZ

      Each user that will compile for such board needs to do the same

    - target declares *sketch_fqbn* in the tags/properties for the BSP
      corresponding to the image. Eg; for *kernel-arm*::

        $ ~/t/alloc-tcf.git/tcf get arduino-mega-01 -p bsps
        {
            "bsps": {
                "arm": {
                    "sketch_fqbn": "arduino:avr:mega:cpu=atmega2560"
                }
            }
        }

      Corresponds to a configuration in the:

      .. code-block:: python

         target.tags_update(dict(
             bsps = dict(
                 arm = dict(
                     sketch_fqbn = "arduino:avr:mega:cpu=atmega2560",
                 ),
             ),
         ))

    - TTY devices need to be properly configured permission wise for
      the flasher to work; it will tell the *console* subsystem to
      disable the console so it can have exclusive access to the
      console to use it for flashing.

        SUBSYSTEM == "tty", ENV{ID_SERIAL_SHORT} == "95730333937351308131", \
          SYMLINK += "tty-arduino-mega-01"

    """
    def __init__(self, serial_port = None, sketch_fqbn = None,
                 **kwargs):
        assert serial_port == None or isinstance(serial_port, str)
        assert sketch_fqbn == None or isinstance(sketch_fqbn, str)
        self.serial_port = serial_port
        self.sketch_fqbn = sketch_fqbn
        impl_c.__init__(self, **kwargs)
        self.upid_set("Arduino CLI Flasher", serial_port = serial_port)

    #: Path to *arduino-cli*
    #:
    #: Change with
    #:
    #: >>> ttbl.images.arduino_cli_c.path = "/usr/local/bin/arduino-cli"
    #:
    #: or for a single instance that then will be added to config:
    #:
    #: >>> imager = ttbl.images.arduino_cli_c.path(SERIAL)
    #: >>> imager.path =  "/usr/local/bin/arduino-cli"
    path = "/usr/local/bin/arduino-cli"

    def flash(self, target, images):
        assert len(images) == 1, \
            "only one image suported, got %d: %s" \
            % (len(images), " ".join("%s:%s" % (k, v)
                                     for k, v in list(images.items())))
        image_name = list(images.values())[0]

        if self.serial_port == None:
            serial_port = "/dev/tty-%s" % target.id
        else:
            serial_port = self.serial_port

        # remember this only handles one image type
        bsp = list(images.keys())[0].replace("kernel-", "")
        sketch_fqbn = self.sketch_fqbn
        if sketch_fqbn == None:
            # get the Sketch FQBN from the tags for the BSP
            sketch_fqbn = target.tags.get('bsps', {}).get(bsp, {}).get('sketch_fqbn', None)
            if sketch_fqbn == None:
                raise RuntimeError(
                    "%s: configuration error, needs to declare a tag"
                    " bsps.BSP.sketch_fqbn for BSP %s or a sketch_fqbn "
                    "to the constructor"
                    % (target.id, bsp))

        # Arduino Dues and others might need a flash erase
        if sketch_fqbn in [ "arduino:sam:arduino_due_x_dbg" ]:
            # erase the flash by opening the serial port at 1200bps
            target.log.debug("erasing the flash")
            with serial.Serial(port = serial_port, baudrate = 1200):
                time.sleep(0.25)
            target.log.info("erased the flash")

        # now write it
        cmdline = [
            self.path,
            "upload",
            "--port", serial_port,
            "--fqbn", sketch_fqbn,
            "--verbose",
            "--input", image_name
        ]
        target.log.info("flashing image with: %s" % " ".join(cmdline))
        try:
            subprocess.check_output(
                cmdline, stdin = None, cwd = "/tmp",
                stderr = subprocess.STDOUT)
            target.log.info("ran %s" % (" ".join(cmdline)))
        except subprocess.CalledProcessError as e:
            target.log.error("flashing with %s failed: (%d) %s"
                             % (" ".join(cmdline),
                                e.returncode, e.output))
            raise
        target.log.info("flashed image")




class bossac_c(impl_c):
    """Flash with the `bossac <https://github.com/shumatech/BOSSA>`_ tool

    >>> target.interface_add(
    >>>     "images",
    >>>     ttbl.images.interface(**{
    >>>         "kernel-arm": ttbl.images.bossac_c(),
    >>>         "kernel": "kernel-arm",
    >>>     })
    >>> )

    :param str serial_port: (optional) File name of the device node
       representing the serial port this device is connected
       to. Defaults to */dev/tty-TARGETNAME*.

    :param str console: (optional) name of the target's console tied
       to the serial port; this is needed to disable it so this can
       flash. Defaults to *serial0*.

    Other parameters described in :class:ttbl.images.impl_c.

    *Requirements*

    - Needs a connection to the USB programming port, represented as a
      serial port (TTY)

    - *bossac* has to be available in the path variable :data:`path`.

    - (for Arduino Due) uses the bossac utility built on the *arduino*
      branch from https://github.com/shumatech/BOSSA/tree/arduino::

        # sudo dnf install -y gcc-c++ wxGTK-devel
        $ git clone https://github.com/shumatech/BOSSA.git bossac.git
        $ cd bossac.git
        $ git checkout -f 1.6.1-arduino-19-gae08c63
        $ make -k
        $ sudo install -o root -g root bin/bossac /usr/local/bin

    - TTY devices need to be properly configured permission wise for
      bossac to work; for such, choose a Unix group which can get
      access to said devices and add udev rules such as::

        # Arduino2 boards: allow reading USB descriptors
        SUBSYSTEM=="usb", ATTR{idVendor}=="2a03", ATTR{idProduct}=="003d", \
          GROUP="GROUPNAME", MODE = "660"

        # Arduino2 boards: allow reading serial port
        SUBSYSTEM == "tty", ENV{ID_SERIAL_SHORT} == "SERIALNUMBER", \
          GROUP = "GROUPNAME", MODE = "0660", \
          SYMLINK += "tty-TARGETNAME"

    For Arduino Due and others, the theory of operation is quite
    simple. According to
    https://www.arduino.cc/en/Guide/ArduinoDue#toc4, the Due will
    erase the flash if you open the programming port at 1200bps and
    then start a reset process and launch the flash when you open the
    port at 115200. This is not so clear in the URL above, but this is
    what expermientation found.

    So for flashing, we'll take over the console, set the serial
    port to 1200bps, wait a wee bit and then call bossac.

    """
    def __init__(self, serial_port = None, console = None, **kwargs):
        assert serial_port == None or isinstance(serial_port, str)
        assert console == None or isinstance(console, str)
        impl_c.__init__(self, **kwargs)
        self.serial_port = serial_port
        self.console = console
        self.upid_set("bossac jtag", serial_port = serial_port)

    #: Path to *bossac*
    #:
    #: Change with
    #:
    #: >>> ttbl.images.bossac_c.path = "/usr/local/bin/bossac"
    #:
    #: or for a single instance that then will be added to config:
    #:
    #: >>> imager = ttbl.images.bossac_c.path(SERIAL)
    #: >>> imager.path =  "/usr/local/bin/bossac"
    path = "/usr/bin/bossac"

    def flash(self, target, images):
        assert len(images) == 1, \
            "only one image suported, got %d: %s" \
            % (len(images), " ".join("%s:%s" % (k, v)
                                     for k, v in list(images.items())))
        image_name = list(images.values())[0]

        if self.serial_port == None:
            serial_port = "/dev/tty-%s" % target.id
        else:
            serial_port = self.serial_port
        if self.console == None:
            console = "serial0"
        else:
            console = self.console

        target.power.put_cycle(target, ttbl.who_daemon(), {}, None, None)
        # give up the serial port, we need it to flash
        # we don't care it is off because then we are switching off
        # the whole thing and then someone else will power it on
        target.console.put_disable(target, ttbl.who_daemon(),
                                   dict(component = console), None, None)
        # erase the flash by opening the serial port at 1200bps
        target.log.debug("erasing the flash")
        with serial.Serial(port = serial_port, baudrate = 1200):
            time.sleep(0.25)
        target.log.info("erased the flash")

        # now write it
        cmdline = [
            self.path,
            "-p", os.path.basename(serial_port),
            "-e",       # Erase current
            "-w",	# Write a new one
            "-v",	# Verify,
            "-b",	# Boot from Flash
            image_name
        ]
        target.log.info("flashing image with: %s" % " ".join(cmdline))
        try:
            subprocess.check_output(
                cmdline, stdin = None, cwd = "/tmp",
                stderr = subprocess.STDOUT)
            target.log.info("ran %s" % (" ".join(cmdline)))
        except subprocess.CalledProcessError as e:
            target.log.error("flashing with %s failed: (%d) %s"
                             % (" ".join(cmdline),
                                e.returncode, e.output))
            raise
        target.power.put_off(target, ttbl.who_daemon(), {}, None, None)
        target.log.info("flashed image")


class dfu_c(impl_c):
    """Flash the target with `DFU util <http://dfu-util.sourceforge.net/>`_

    >>> target.interface_add(
    >>>     "images",
    >>>     ttbl.images.interface(**{
    >>>         "kernel-x86": ttbl.images.dfu_c(),
    >>>         "kernel-arc": "kernel-x86",
    >>>         "kernel": "kernel-x86",
    >>>     })
    >>> )

    :param str usb_serial_number: target's USB Serial Number

    Other parameters described in :class:ttbl.images.impl_c.

    *Requirements*

    - Needs a connection to the USB port that exposes a DFU
      interface upon boot

    - Uses the dfu-utils utility, available for most (if not all)
      Linux distributions

    - Permissions to use USB devices in */dev/bus/usb* are needed;
      *ttbd* usually roots with group *root*, which shall be
      enough.

    - In most cases, needs power control for proper operation, but
      some MCU boards will reset on their own afterwards.

    Note the tags to the target must include, on each supported
    BSP, a tag named *dfu_interface_name* listing the name of the
    *altsetting* of the DFU interface to which the image for said
    BSP needs to be flashed.

    This can be found, when the device exposes the DFU interfaces
    with the *lsusb -v* command; for example, for a tinyTILE
    (output summarized for clarity)::

      $ lsusb -v
      ...
      Bus 002 Device 110: ID 8087:0aba Intel Corp.
      Device Descriptor:
        bLength                18
        bDescriptorType         1
        ...
          Interface Descriptor:
            bInterfaceClass       254 Application Specific Interface
            bInterfaceSubClass      1 Device Firmware Update...
            iInterface              4 x86_rom
          Interface Descriptor:
            bInterfaceClass       254 Application Specific Interface
            bInterfaceSubClass      1 Device Firmware Update...
            iInterface              5 x86_boot
          Interface Descriptor:
            bInterfaceClass       254 Application Specific Interface
            bInterfaceSubClass      1 Device Firmware Update
            iInterface              6 x86_app
          Interface Descriptor:
            bInterfaceClass       254 Application Specific Interface
            bInterfaceSubClass      1 Device Firmware Update
            iInterface              7 config
          Interface Descriptor:
            bInterfaceClass       254 Application Specific Interface
            bInterfaceSubClass      1 Device Firmware Update
            iInterface              8 panic
          Interface Descriptor:
            bInterfaceClass       254 Application Specific Interface
            bInterfaceSubClass      1 Device Firmware Update
            iInterface              9 events
          Interface Descriptor:
            bInterfaceClass       254 Application Specific Interface
            bInterfaceSubClass      1 Device Firmware Update
            iInterface             10 logs
          Interface Descriptor:
            bInterfaceClass       254 Application Specific Interface
            bInterfaceSubClass      1 Device Firmware Update
            iInterface             11 sensor_core
          Interface Descriptor:
            bInterfaceClass       254 Application Specific Interface
            bInterfaceSubClass      1 Device Firmware Update
            iInterface             12 ble_core

    In this case, the three cores available are x86 (x86_app), arc
    (sensor_core) and ARM (ble_core).

    *Example*

    A Tiny Tile can be connected, without exposing a serial console:

    >>> target = ttbl.test_target("ti-01")
    >>> target.interface_add(
    >>>     "power",
    >>>     ttbl.power.interface({
    >>>         ( "USB present",
    >>>           ttbl.pc.delay_til_usb_device("5614010001031629") ),
    >>>     })
    >>> )
    >>> target.interface_add(
    >>>     "images",
    >>>     ttbl.images.interface(**{
    >>>         "kernel-x86": ttbl.images.dfu_c("5614010001031629"),
    >>>         "kernel-arm": "kernel-x86",
    >>>         "kernel-arc": "kernel-x86",
    >>>         "kernel": "kernel-x86"
    >>>     })
    >>> )
    >>> ttbl.config.target_add(
    >>>     target,
    >>>     tags = {
    >>>         'bsp_models': { 'x86+arc': ['x86', 'arc'], 'x86': None, 'arc': None},
    >>>         'bsps' : {
    >>>             "x86":  dict(zephyr_board = "tinytile",
    >>>                          zephyr_kernelname = 'zephyr.bin',
    >>>                          dfu_interface_name = "x86_app",
    >>>                          console = ""),
    >>>             "arm":  dict(zephyr_board = "arduino_101_ble",
    >>>                          zephyr_kernelname = 'zephyr.bin',
    >>>                          dfu_interface_name = "ble_core",
    >>>                          console = ""),
    >>>             "arc": dict(zephyr_board = "arduino_101_sss",
    >>>                         zephyr_kernelname = 'zephyr.bin',
    >>>                         dfu_interface_name = 'sensor_core',
    >>>                         console = "")
    >>>         },
    >>>     },
    >>>     target_type = "tinytile"
    >>> )
    """

    def __init__(self, usb_serial_number, **kwargs):
        assert usb_serial_number == None \
            or isinstance(usb_serial_number, str)
        impl_c.__init__(self, **kwargs)
        self.usb_serial_number = usb_serial_number
        self.upid_set("USB DFU flasher", usb_serial_number = usb_serial_number)

    #: Path to the dfu-tool
    #:
    #: Change with
    #:
    #: >>> ttbl.images.dfu_c.path = "/usr/local/bin/dfu-tool"
    #:
    #: or for a single instance that then will be added to config:
    #:
    #: >>> imager = ttbl.images.dfu_c.path(SERIAL)
    #: >>> imager.path =  "/usr/local/bin/dfu-tool"
    path = "/usr/bin/dfu-tool"

    def flash(self, target, images):
        cmdline = [ self.path, "-S", self.usb_serial_number ]
        # for each image we are writing to a different interface, we
        # add a -a IFNAME -D IMGNAME to the commandline, so we can
        # flash multiple images in a single shot
        for image_type, image_name in images.items():
            # FIXME: we shall make sure all images are like this?
            if not image_type.startswith("kernel-"):
                raise RuntimeError(
                    "Unknown image type '%s' (valid: kernel-{%s})"
                    % (image_type, ",".join(list(target.tags['bsps'].keys()))))
            bsp = image_type.replace("kernel-", "")
            tags_bsp = target.tags.get('bsps', {}).get(bsp, None)
            if tags_bsp == None:
                raise RuntimeError(
                    "Unknown BSP %s from image type '%s' (valid: %s)"
                    % (bsp, image_type, " ".join(list(target.tags['bsps'].keys()))))
            dfu_if_name = tags_bsp.get('dfu_interface_name', None)
            if dfu_if_name == None:
                raise RuntimeError(
                    "Misconfigured target: image type %s (BSP %s) has "
                    "no 'dfu_interface_name' key to indicate which DFU "
                    "interface shall it flash"
                    % (image_type, bsp))
            cmdline += [ "-a", dfu_if_name, "-D", image_name ]

        # Power cycle the board so it goes into DFU mode; it then
        # stays there for five seconds (FIXME: all of them?)
        target.power.put_cycle(target, ttbl.who_daemon(), {}, None, None)

        # let's do this
        try:
            target.log.info("flashing image with: %s" % " ".join(cmdline))
            subprocess.check_output(cmdline, cwd = "/tmp",
                                    stderr = subprocess.STDOUT)
            target.log.info("flashed with %s: %s" % (" ".join(cmdline)))
        except subprocess.CalledProcessError as e:
            target.log.error("flashing with %s failed: (%d) %s" %
                             (" ".join(cmdline), e.returncode, e.output))
            raise
        target.power.put_off(target, ttbl.who_daemon(), {}, None, None)
        target.log.info("flashed image")


class fake_c(impl_c):
    """
    Fake flashing driver (mainly for testing the interfaces)

    >>> flasher = ttbl.images.fake_c()
    >>> target.interface_add(
    >>>     "images",
    >>>     ttbl.images.interface(**{
    >>>         "kernel-BSP1": flasher,
    >>>         "kernel-BSP2": flasher,
    >>>         "kernel": "kernel-BSPNAME"
    >>>     })
    >>> )

    Parameters like :class:ttbl.images.impl_c.
    """
    def __init__(self, **kwargs):
        impl_c.__init__(self, **kwargs)
        self.upid_set("Fake test flasher", _id = str(id(self)))

    def flash(self, target, images):
        for image_type, image in images.items():
            target.log.info("%s: flashing %s" % (image_type, image))
            time.sleep(self.estimated_duration)
            target.log.info("%s: flashed %s" % (image_type, image))
        target.log.info("%s: flashing succeeded" % image_type)



class esptool_c(impl_c):
    """
    Flash a target using Tensilica's *esptool.py*

    >>> target.interface_add(
    >>>     "images",
    >>>     ttbl.images.interface(**{
    >>>         "kernel-xtensa": ttbl.images.esptool_c(),
    >>>         "kernel": "kernel-xtensa"
    >>>     })
    >>> )

    :param str serial_port: (optional) File name of the device node
       representing the serial port this device is connected
       to. Defaults to */dev/tty-TARGETNAME*.

    :param str console: (optional) name of the target's console tied
       to the serial port; this is needed to disable it so this can
       flash. Defaults to *serial0*.

    Other parameters described in :class:ttbl.images.impl_c.

    *Requirements*

    - The ESP-IDF framework, of which ``esptool.py`` is used to
      flash the target; to install::

        $ cd /opt
        $ git clone --recursive https://github.com/espressif/esp-idf.git

      (note the ``--recursive``!! it is needed so all the submodules
      are picked up)

      configure path to it globally by setting
      :attr:`path` in a /etc/ttbd-production/conf_*.py file:

      .. code-block:: python

         import ttbl.tt
         ttbl.images.esptool_c.path = "/opt/esp-idf/components/esptool_py/esptool/esptool.py"

    - Permissions to use USB devices in */dev/bus/usb* are needed;
      *ttbd* usually roots with group *root*, which shall be
      enough.

    - Needs power control for proper operation; FIXME: pending to
      make it operate without power control, using ``esptool.py``.

    The base code will convert the *ELF* image to the required
    *bin* image using the ``esptool.py`` script. Then it will
    flash it via the serial port.
    """
    def __init__(self, serial_port = None, console = None, **kwargs):
        assert serial_port == None or isinstance(serial_port, str)
        assert console == None or isinstance(console, str)
        impl_c.__init__(self, **kwargs)
        self.serial_port = serial_port
        self.console = console
        self.upid_set("ESP JTAG flasher", serial_port = serial_port)

    #: Path to *esptool.py*
    #:
    #: Change with
    #:
    #: >>> ttbl.images.esptool_c.path = "/usr/local/bin/esptool.py"
    #:
    #: or for a single instance that then will be added to config:
    #:
    #: >>> imager = ttbl.images.esptool_c.path(SERIAL)
    #: >>> imager.path =  "/usr/local/bin/esptool.py"
    path = "__unconfigured__ttbl.images.esptool_c.path__"

    def flash(self, target, images):
        assert len(images) == 1, \
            "only one image suported, got %d: %s" \
            % (len(images), " ".join("%s:%s" % (k, v)
                                     for k, v in list(images.items())))
        if self.serial_port == None:
            serial_port = "/dev/tty-%s" % target.id
        else:
            serial_port = self.serial_port
        if self.console == None:
            console = "serial0"
        else:
            console = self.console

        cmdline_convert = [
            self.path,
            "--chip", "esp32",
            "elf2image",
        ]
        cmdline_flash = [
            self.path,
            "--chip", "esp32",
            "--port", serial_port,
            "--baud", "921600",
            "--before", "default_reset",
	    # with no power control, at least it starts
            "--after", "hard_reset",
            "write_flash", "-u",
            "--flash_mode", "dio",
            "--flash_freq", "40m",
            "--flash_size", "detect",
            "0x1000",
        ]

        image_type = 'kernel'
        image_name = list(images.values())[0]
        image_name_bin = image_name + ".bin"
        try:
            cmdline = cmdline_convert + [ image_name,
                                          "--output", image_name_bin ]
            target.log.info("%s: converting with %s"
                            % (image_type, " ".join(cmdline)))
            s = subprocess.check_output(cmdline, cwd = "/tmp",
                                        stderr = subprocess.STDOUT)
        except subprocess.CalledProcessError as e:
            target.log.error("%s: converting image with %s failed: (%d) %s"
                             % (image_type, " ".join(cmdline),
                                e.returncode, e.output))
            raise

        target.power.put_cycle(target, ttbl.who_daemon(), {}, None, None)
        # give up the serial port, we need it to flash
        # we don't care it is off because then we are switching off
        # the whole thing and then someone else will power it on
        target.console.put_disable(target, ttbl.who_daemon(),
                                   dict(component = console), None, None)
        try:
            cmdline = cmdline_flash + [ image_name_bin ]
            target.log.info("%s: flashing with %s"
                            % (image_type, " ".join(cmdline)))
            s = subprocess.check_output(cmdline, cwd = "/tmp",
                                        stderr = subprocess.STDOUT)
            target.log.info("%s: flashed with %s: %s"
                            % (image_type, " ".join(cmdline), s))
        except subprocess.CalledProcessError as e:
            target.log.error("%s: flashing with %s failed: (%d) %s"
                             % (image_type, " ".join(cmdline),
                                e.returncode, e.output))
            raise
        target.power.put_off(target, ttbl.who_daemon(), {}, None, None)
        target.log.info("%s: flashing succeeded" % image_type)



class flash_shell_cmd_c(impl2_c):
    """
    General flashing template that can use a command line tool to
    flash (possibly in parallel)

    :param list(str) cmdline: list of strings composing the command to
      call; first is the path to the command, that can be overriden
      with the *path* argument

      >>>  [ "/usr/bin/program", "arg1", "arg2" ]

      all the components have to be strings; they will be templated
      using *%(FIELD)s* from the target's metadata, including the
      following fields:

      - *cwd*: directory where the command is being executed

      - *image.TYPE*: *NAME* (for all the images to be flashed, the
         file we are flashing)

      - *image.#<N>*: *NAME* (for all the images to be flashed, the
         file we are flashing), indexed by number in declaration order.

        This is mostly used when there is only one image, so we do not
        need to know the name of the image (*image.#0*).

      - *image_types*: all the image types being flashed separated
         with "-".

      - *pidfile*: Name of the PID file

      - *logfile_name*: Name of the log file

    :param str cwd: (optional; defaults to "/tmp") directory from
      where to run the flasher program

    :param str path: (optional, defaults to *cmdline[0]*) path to the
      flashing program

    :param dict env_add: (optional) variables to add to the environment when
      running the command
    """
    def __init__(self, cmdline, cwd = "/tmp", path = None, env_add = None,
                 **kwargs):
        commonl.assert_list_of_strings(cmdline, "cmdline", "arguments")
        assert cwd == None or isinstance(cwd, str)
        assert path == None or isinstance(path, str)
        self.p = None
        if path == None:
            path = cmdline[0]
        self.path = path
        self.cmdline = cmdline
        self.cwd = cwd
        if env_add:
            commonl.assert_dict_of_strings(env_add, "env_add")
            self.env_add = env_add
        else:
            self.env_add = {}
        impl2_c.__init__(self, **kwargs)

    def flash_start(self, target, images, context):

        kws = dict(target.kws)
        context['images'] = images

        image_types = "-".join(list(images.keys()))
        kws['image_types'] = image_types
        # this allows a class inheriting this to set kws before calling us
        context.setdefault('kws', {}).update(kws)
        kws = context['kws']

        count = 0
        for image_name, image in images.items():
            kws['image.' + image_name] = image
            kws['image.#%d' % count ] = image
            count += 1

        pidfile = "%(path)s/flash-%(image_types)s.pid" % kws
        context['pidfile'] = kws['pidfile'] = pidfile

        cwd = self.cwd % kws
        context['cwd'] = kws['cwd'] = cwd

        logfile_name = "%(path)s/flash-%(image_types)s.log" % kws
        context['logfile_name'] = kws['logfile_name'] = logfile_name

        cmdline = []
        count = 0
        try:
            for i in self.cmdline:
                # some older Linux distros complain if this string is unicode
                cmdline.append(str(i % kws))
            count += 1
        except KeyError as e:
            message = "configuration error? can't template command line #%d," \
                " missing field or target property: %s" % (count, e)
            target.log.error(message)
            raise RuntimeError(message)
        cmdline_s = " ".join(cmdline)
        target.log.info("%s: command line: %s" % (image_types, cmdline_s))
        context['cmdline'] = cmdline
        context['cmdline_s'] = cmdline_s

        if self.env_add:
            env = dict(os.environ)
            env.update(self.env_add)
        else:
            env = os.environ

        ts0 = time.time()
        context['ts0'] = ts0
        try:
            target.log.info("flashing image with: %s" % " ".join(cmdline))
            with open(logfile_name, "w+") as logf:
                self.p = subprocess.Popen(
                    cmdline, env = env, stdin = None, cwd = cwd,
                    stderr = subprocess.STDOUT, stdout = logf)
            with open(pidfile, "w+") as pidf:
                pidf.write("%s" % self.p.pid)
            target.log.debug("%s: flasher PID %s file %s",
                             image_types, self.p.pid, pidfile)
        except subprocess.CalledProcessError as e:
            target.log.error("flashing with %s failed: (%d) %s"
                             % (cmdline_s, e.returncode, e.output))
            raise

        self.p.poll()
        if self.p.returncode != None:
            msg = "flashing  with %s failed to start: (%s->%s) %s" % (
                cmdline_s, self.p.pid, self.p.returncode, logfile_name)
            target.log.error(msg)
            with open(logfile_name) as logf:
                for line in logf:
                    target.log.error('%s: logfile: %s', image_types, line)
            raise RuntimeError(msg)
        # this is needed so SIGCHLD the process and it doesn't become
        # a zombie
        ttbl.daemon_pid_add(self.p.pid)	# FIXME: race condition if it died?
        target.log.debug("%s: flasher PID %s started (%s)",
                         image_types, self.p.pid, cmdline_s)
        return


    def flash_check_done(self, target, images, context):
        ts = time.time()
        ts0 = context['ts0']
        target.log.debug("%s: [+%.1fs] flasher PID %s checking",
                         context['kws']['image_types'], ts - ts0, self.p.pid)
        self.p.poll()
        if self.p.returncode == None:
            r = False
        else:
            r = True
        ts = time.time()
        target.log.debug(
            "%s: [+%.1fs] flasher PID %s checked %s",
            context['kws']['image_types'], ts - ts0, self.p.pid, r)
        return r


    def flash_kill(self, target, images, context, msg):
        ts = time.time()
        ts0 = context['ts0']
        target.log.debug(
            "%s: [+%.1fs] flasher PID %s terminating due to timeout",
            context['kws']['image_types'], ts - ts0, self.p.pid)
        commonl.process_terminate(context['pidfile'], path = self.path)


    def _log_file_read(self, context, max_bytes = 2000):
        try:
            with codecs.open(context['logfile_name'], errors = 'ignore') as logf:
                try:
                    # SEEK to -MAX_BYTES or if EINVAL (too big), leave it
                    # at beginning of file
                    logf.seek(-max_bytes, 2)
                except IOError as e:
                    if e.errno != errno.EINVAL:
                        raise
                return logf.read()
        except IOError as e:
            if e.errno != errno.ENOENT:
                raise
            return "<no logls recorded>"

    def flash_post_check(self, target, images, context,
                         expected_returncode = 0):
        if self.p.returncode != expected_returncode:
            msg = "flashing with %s failed, returned %s: %s" % (
                context['cmdline_s'], self.p.returncode,
                self._log_file_read(context))
            target.log.error(msg)
            raise RuntimeError(msg)
        return
        # example, look at errors in the logfile
        try:
            with codecs.open(context['logfile_name'], errors = 'ignore') as logf:
                for line in logf:
                    if 'Fail' in line:
                        logf.seek(0)
                        msg = "flashing with %s failed, issues in logfile: %s" % (
                            context['cmdline_s'], logf.read())
                        target.log.error(msg)
                        raise RuntimeError(msg)
        except IOError as e:
            if e.errno != errno.ENOENT:
                raise


class quartus_pgm_c(flash_shell_cmd_c):
    """
    Flash using Intel's Quartus PGM tool

    This allows to flash images to an Altera MAX10, using the Quartus
    tools, freely downloadable from http://dl.altera.com.

    Exports the following interfaces:

    - power control (using any AC power switch, such as the
      :class:`Digital Web Power Switch 7 <ttbl.pc.dlwps7>`)
    - serial console
    - image (in hex format) flashing (using the Quartus Prime tools
      package)

    Multiple instances at the same time are supported; however, due to
    the JTAG interface not exporting a serial number, addressing has
    to be done by USB path, which is risky (as it will change when the
    cable is plugged to another port or might be enumerated in a
    different number).

    :param str device_id: USB serial number of the USB device to use
      (USB-BlasterII or similar)

    :param dict image_map:

    :param str name: (optiona; default 'Intel Quartus PGM #<DEVICEID>')
      instrument's name.

    :param dict args: (optional) dictionary of extra command line options to
      *quartus_pgm*; these are expanded with the target keywords with
      *%(FIELD)s* templates, with fields being the target's
      :ref:`metadata <finding_testcase_metadata>`:

      FIXME: move to common flash_shell_cmd_c

    :param dict jtagconfig: (optional) jtagconfig --setparam commands
      to run before starting.

      These are expanded with the target keywords with
      *%(FIELD)s* templates, with fields being the target's
      :ref:`metadata <finding_testcase_metadata>` and then run as::

        jtagconfig --setparam CABLENAME KEY VALUE

    Other parameters described in :class:ttbl.images.impl_c.


    **Command line reference**

    https://www.intel.com/content/dam/www/programmable/us/en/pdfs/literature/manual/tclscriptrefmnl.pdf

    Section Quartus_PGM (2-50)

    **System setup**

    -  Download and install Quartus Programmer::

         $ wget http://download.altera.com/akdlm/software/acdsinst/20.1std/711/ib_installers/QuartusProgrammerSetup-20.1.0.711-linux.run
         # chmod a+x QuartusProgrammerSetup-20.1.0.711-linux.run
         # ./QuartusProgrammerSetup-20.1.0.711-linux.run --unattendedmodeui none --mode unattended --installdir /opt/quartus --accept_eula 1

    - if installing to a different location than */opt/quartus*,
      adjust the value of :data:`path` in a FIXME:ttbd configuration
      file.


    **Troubleshooting**

    When it fails to flash, the error log is reported in the server in
    a file called *flash-COMPONENTS.log* in the target's state
    directory (FIXME: we need a better way for this--the admin shall
    be able to read it, but not the users as it might leak sensitive
    information?).

    Common error messages:

    - *Error (213019): Can't scan JTAG chain. Error code 87*

      Also seen when manually running in the server::

        $ /opt/quartus/qprogrammer/bin/jtagconfig
        1) USB-BlasterII [3-1.4.4.3]
          Unable to read device chain - JTAG chain broken

      In many cases this has been:

      - a powered off main board: power it on

      - a misconnected USB-BlasterII: reconnect properly

      - a broken USB-BlasterII: replace unit

    - *Error (209012): Operation failed*

      this usually happens when flashing one component of a multiple
      component chain; the log might read something like::

        Info (209060): Started Programmer operation at Mon Jul 20 12:05:22 2020
        Info (209017): Device 2 contains JTAG ID code 0x038301DD
        Info (209060): Started Programmer operation at Mon Jul 20 12:05:22 2020
        Info (209016): Configuring device index 2
        Info (209017): Device 2 contains JTAG ID code 0x018303DD
        Info (209007): Configuration succeeded -- 1 device(s) configured
        Info (209011): Successfully performed operation(s)
        Info (209061): Ended Programmer operation at Mon Jul 20 12:05:22 2020
        Error (209012): Operation failed
        Info (209061): Ended Programmer operation at Mon Jul 20 12:05:22 2020
        Error: Quartus Prime Programmer was unsuccessful. 1 error, 0 warnings

      This case has been found to be because the **--bgp** option is
      needed (which seems to map to the *Enable Realtime ISP
      programming* in the Quartus UI, *quartus_pgmw*)

    - *Warning (16328): The real-time ISP option for Max 10 is
      selected. Ensure all Max 10 devices being programmed are in user
      mode when requesting this programming option* 

      Followed by:

        *Error (209012): Operation failed*

      This case comes when a previous flashing process was interrupted
      half way or the target is corrupted.

      It needs a special one-time recovery; currently the
      workaround seems to run the flashing with out the *--bgp* switch
      that as of now is hardcoded.
    
      FIXME: move the --bgp and --mode=JTAG switches to the args (vs
      hardcoded) so a recovery target can be implemented as
      NAME-nobgp

    """


    #: Path to *quartus_pgm*
    #:
    #: We need to use an ABSOLUTE PATH if the tool is not in the
    #: normal search path (which usually won't).
    #:
    #: Change by setting, in a :ref:`server configuration file
    #: <ttbd_configuration>`:
    #:
    #: >>> ttbl.images.quartus_pgm_c.path = "/opt/quartus/qprogrammer/bin/quartus_pgm"
    #:
    #: or for a single instance that then will be added to config:
    #:
    #: >>> imager = ttbl.images.quartus_pgm_c(...)
    #: >>> imager.path =  "/opt/quartus/qprogrammer/bin/quartus_pgm"
    path = "/opt/quartus/qprogrammer/bin/quartus_pgm"
    path_jtagconfig = "/opt/quartus/qprogrammer/bin/jtagconfig"


    def __init__(self, device_id, image_map, args = None, name = None,
                 jtagconfig = None,
                 **kwargs):
        assert isinstance(device_id, str)
        commonl.assert_dict_of_ints(image_map, "image_map")
        commonl.assert_none_or_dict_of_strings(jtagconfig, "jtagconfig")
        assert name == None or isinstance(name, str)

        self.device_id = device_id
        self.image_map = image_map
        self.jtagconfig = jtagconfig
        if args:
            commonl.assert_dict_of_strings(args, "args")
            self.args = args
        else:
            self.args = {}

        cmdline = [
            self.path,
            # FIXME: move this to args, enable value-less args (None)
            "--bgp",		# Real time background programming
            "--mode=JTAG",	# this is a JTAG
            "-c", "%(device_path)s",	# will resolve in flash_start()
            # in flash_start() call we'll map the image names to targets
            # to add these
            #
            #'--operation=PVB;%(image.NAME)s@1',
            #'--operation=PVB;%(image.NAME)s@2',
            #...
            # (P)rogram (V)erify, (B)lank-check
            #
            # note like this we can support burning multiple images into the
            # same chain with a single call
        ]
        if args:
            for arg, value in args.items():
                cmdline += [ arg, value ]
        # we do this because in flash_start() we need to add
        # --operation as we find images we are supposed to flash
        self.cmdline_orig = cmdline

        flash_shell_cmd_c.__init__(self, cmdline, cwd = '%(file_path)s',
                                   **kwargs)

        if name == None:
            name = "Intel Quartus PGM %s" % device_id
        self.upid_set(name, device_id = device_id)


    def flash_start(self, target, images, context):
        # Finalize preparing the command line for flashing the images

        # find the device path; quartus_pgm doesn't seem to be able to
        # address by serial and expects a cable name as 'PRODUCT NAME
        # [PATH]', like 'USB BlasterII [1-3.3]'; we can't do this on
        # object creation because the USB path might change when we power
        # it on/off (rare, but could happen).
        usb_path, _vendor, product = ttbl.usb_serial_to_path(self.device_id)
        context['kws'] = {
            # HACK: we assume all images are in the same directory, so
            # we are going to cwd there (see in __init__ how we set
            # cwd to %(file_path)s. Reason is some of our paths might
            # include @, which the tool considers illegal as it uses
            # it to separate arguments--see below --operation
            'file_path': os.path.dirname(images.values()[0]),
            'device_path': "%s [%s]" % (product, usb_path)
            # flash_shell_cmd_c.flash_start() will add others
        }

        # for each image we are burning, map it to a target name in
        # the cable (@NUMBER)
        # make sure we don't modify the originals
        cmdline = copy.deepcopy(self.cmdline_orig)
        for image_type, filename in images.items():
            target_index = self.image_map.get(image_type, None)
            # pass only the realtive filename, as we are going to
            # change working dir into the path (see above in
            # context[kws][file_path]
            cmdline.append("--operation=PVB;%s@%d" % (
                os.path.basename(filename), target_index))
        # now set it for flash_shell_cmd_c.flash_start()
        self.cmdline = cmdline

        if self.jtagconfig:
            for option, value in self.jtagconfig.items():
                cmdline = [
                    self.path_jtagconfig,
                    "--setparam", "%s [%s]" % (product, usb_path),
                    option, value
                ]
                target.log.info("running per-config: %s" % " ".join(cmdline))
                subprocess.check_output(
                    cmdline, shell = False, stderr = subprocess.STDOUT)
        flash_shell_cmd_c.flash_start(self, target, images, context)


class sf100linux_c(flash_shell_cmd_c):
    """Flash Dediprog SF100 and SF600 with *dpcmd* from
    https://github.com/DediProgSW/SF100Linux

    :param str dediprog_id: ID of the dediprog to use (when multiple
      are available); this can be found by running *dpdmd --detect* with
      super user privileges (ensure they are connected)::

        # dpcmd
        DpCmd Linux 1.11.2.01 Engine Version:
        Last Built on May 25 2018

        Device 1 (SF611445):    detecting chip
        By reading the chip ID, the chip applies to [ MX66L51235F ]
        MX66L51235F chip size is 67108864 bytes.

      in here, *Device 1* has ID  *SF611445*. It is recommended to do
      this step only on an isolated machine to avoid confusions with
      other devices connected.

    :param int timeout: (optional) seconds to give the flashing
      process to run; if exceeded, it will raise an exception. This
      usually depends on the size of the binary being flashed and the
      speed of the interface.

    :param str mode: (optional; default "--batch") flashing mode, this
      can be:

      - *--prog*: programs without erasing
      - *--auto*: erase and update only sectors that changed
      - *--batch*: erase and program
      - *--erase*: erase

    :param dict args: dictionary of extra command line options to
      *dpcmd*; these are expanded with the target keywords with
      *%(FIELD)s* templates, with fields being the target's
      :ref:`metadata <finding_testcase_metadata>`:

      .. code-block:: python

         args = {
             # extra command line arguments for dpcmd
             'dediprog:id': 435,
         }

    Other parameters described in :class:ttbl.images.impl_c.

    **System setup**

    *dpcmd* is not packaged by most distributions, needs to be
    manuallly built and installed.

    1. build and install *dpcmd*::

         $ git clone https://github.com/DediProgSW/SF100Linux sf100linux.git
         $ make -C sf100linux.git
         $ sudo install -o root -g root \
             sf100linux.git/dpcmd sf100linux.git/ChipInfoDb.dedicfg \
             /usr/local/bin

       Note *dpcmd* needs to always be invoked with the full path
       (*/usr/local/bin/dpmcd*) so it will pick up the location of its
       database; otherwise it will fail to list, detect or operate.

    2. (optionally, if installed in another location) configure the
       path of *dpcmd* by setting :data:`path`.

    **Detecting a Dediprog**

    Dediprogs' USB serial numbers are often all the same, so for a
    power-on sequence to wait until the device is detected by the
    system after it has been plugged in (eg: with a
    :class:`ttbl.pc_ykush.ykush` connector)
    :class:`ttbl.pc.delay_til_usb_device` is usually not enough. In
    such case, we can use *dpmcd* to do the detection for us:

    .. code-block:: python

       connector = ttbl.pc_ykush.ykush(ykush, port, explicit = 'on')
       detector = ttbl.power.delay_til_shell_cmd_c(
           [
               # run over timeout, so if the command gets stuck due
               # to HW, we can notice it and not get stuck -- so if
               # it can't detect in five seconds--slice it
               "/usr/bin/timeout", "--kill-after=1", "5",
               ttbl.images.sf100linux_c.path,
               "--detect", "--device", dediprog_id
           ],
           "dediprog %s is detected" % dediprog_id,
           explicit = 'on')

    and then the power rail must include both:

    .. code-block:: python

       target.interface_add("power", ttbl.power.interface([
           ( "flasher connect", connector ),
           ( "flasher detected", detector ),
           ...
       ])


    A console can be added to watch progress with::

      target.console.impl_add("log-flash-IMAGENAME",
                              ttbl.console.logfile_c("flash-IMAGENAME.log"))

    """
    def __init__(self, dediprog_id, args = None, name = None, timeout = 60,
                 path = None,
                 mode = "--batch", **kwargs):
        assert isinstance(dediprog_id, str)
        assert isinstance(timeout, int)
        assert path == None or isinstance(path, str)
        assert mode in [ "--batch", "--auto", "--prog", "--erase" ]
        commonl.assert_none_or_dict_of_strings(args, "args")

        self.timeout = timeout
        if path:
            self.path = path
        # FIXME: verify path works +x
        # file_name and file_path are set in flash_start()
        cmdline = [
            self.path,
            "--device", dediprog_id,
            mode, "%(file_name)s",
        ]
        if args:
            for arg, value in args.items():
                cmdline += [ arg, value ]

        # when flashing, CD to where the image is, otherwise cpcmd
        # crashes on very log filename :/ workaround
        flash_shell_cmd_c.__init__(self, cmdline, cwd = '%(file_path)s',
                                   **kwargs)
        if name == None:
            name = "Dediprog SF[16]00 " + dediprog_id
        self.upid_set(name, dediprog_id = dediprog_id)


    def flash_start(self, target, images, context):
        if len(images) != 1:
            # yeah, this shoul dbe done in flash_start() but
            # whatever...I don't feel like overriding it.
            raise RuntimeError(
                "%s: Configuration BUG: %s flasher supports only one image"
                " but it has been called to flash %d images (%s)" % (
                    target.id, type(self),
                    len(images), ", ".join(images.keys())))

        # WORKAROUND for dpcmd crashing when the filename is too long;
        # we chdir into where the image is and run with a basename
        context['kws'] = {
            # note this only works with #1 image
            'file_path': os.path.dirname(images.values()[0]),
            'file_name': os.path.basename(images.values()[0]),
        }
        flash_shell_cmd_c.flash_start(self, target, images, context)
        
        
    #: Path to *dpcmd*
    #:
    #: We need to use an ABSOLUTE PATH, as *dpcmd* relies on it to
    #: find its database.
    #:
    #: Change by setting, in a :ref:`server configuration file
    #: <ttbd_configuration>`:
    #:
    #: >>> ttbl.images.sf100linux_c.path = "/usr/local/bin/dpcmd"
    #:
    #: or for a single instance that then will be added to config:
    #:
    #: >>> imager = ttbl.images.sf100linux_c.path(...)
    #: >>> imager.path =  "/opt/bin/dpcmd"
    path = "/usr/local/bin/dpcmd"

    def flash_post_check(self, target, images, context):
        """
        Checks the process returned with no errors

        Looks further in the log file to ensure that is the case
        """
        if len(images) != 1:
            # yeah, this shoul dbe done in flash_start() but
            # whatever...I don't feel like overriding it.
            raise RuntimeError(
                "%s: Configuration BUG: %s flasher supports only one image"
                " but it has been called to flash %d images (%s)" % (
                    target.id, type(self),
<<<<<<< HEAD
                    len(images), ", ".join(list(images.keys()))))
        flash_shell_cmd_c.flash_post_check(self, target, images, context)

        image_name = images.values()[0]
        with codecs.open(image_name + ".log", errors = 'ignore') as logf:
            for line in logf:
                if 'Fail' in line:
                    logf.seek(0)
                    msg = "flashing with %s failed, issues in logfile: %s" \
                        % (context['cmdline_s'], logf.read())
                    target.log.error(msg)
                    raise RuntimeError(msg)
=======
                    len(images), ", ".join(images.keys())))
        flash_shell_cmd_c.flash_post_check(self, target, images, context)
>>>>>>> 83fff9a1
<|MERGE_RESOLUTION|>--- conflicted
+++ resolved
@@ -1991,20 +1991,5 @@
                 "%s: Configuration BUG: %s flasher supports only one image"
                 " but it has been called to flash %d images (%s)" % (
                     target.id, type(self),
-<<<<<<< HEAD
                     len(images), ", ".join(list(images.keys()))))
-        flash_shell_cmd_c.flash_post_check(self, target, images, context)
-
-        image_name = images.values()[0]
-        with codecs.open(image_name + ".log", errors = 'ignore') as logf:
-            for line in logf:
-                if 'Fail' in line:
-                    logf.seek(0)
-                    msg = "flashing with %s failed, issues in logfile: %s" \
-                        % (context['cmdline_s'], logf.read())
-                    target.log.error(msg)
-                    raise RuntimeError(msg)
-=======
-                    len(images), ", ".join(images.keys())))
-        flash_shell_cmd_c.flash_post_check(self, target, images, context)
->>>>>>> 83fff9a1
+        flash_shell_cmd_c.flash_post_check(self, target, images, context)