--- conflicted
+++ resolved
@@ -1027,17 +1027,9 @@
             'interfaces.%s.%s.fake-state' % (self.iface_name, component), None)
 
     def get(self, target, component):
-<<<<<<< HEAD
-        if not isinstance(component, str):
-            raise TypeError(type(component))
-        state = target.fsdb.get('power-fake-%s' % component) == 'True'
-        target.log.info("power-fake-%s get: %s" % (component, state))
-        return state
-=======
         state = target.fsdb.get(
             'interfaces.%s.%s.fake-state' % (self.iface_name, component))
         return state == True
->>>>>>> 452da766
 
 
 class inverter_c(impl_c):
