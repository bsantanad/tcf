--- conflicted
+++ resolved
@@ -39,12 +39,7 @@
 import time
 import traceback
 import types
-<<<<<<< HEAD
 import urllib.parse
-=======
-import urllib
-import urlparse
->>>>>>> 83fff9a1
 
 import __main__
 import requests
