#! /usr/bin/python
#
# Copyright (c) 2017 Intel Corporation
#
# SPDX-License-Identifier: Apache-2.0
#
"""
General driver to create targets that implement a virtual machine using QEMU.

.. note:: This is now replacing :mod:`ttbl.tt_qemu` which is now
          deprecated.

:class:`ttbl.tt_qemu2.tt_qemu` is a generic class that implements a
target which supports the following interfaces:

- power control
- serial consoles
- image flashing
- debugging
- networking
- :ref:`provisioning mode <provisioning_os>`

it is however a raw building block which requires extra
configuration. To create targets, use :func:`conf_00_lib.qemu_pos_add`
(for example).

"""
import contextlib
import errno
import json
import logging
import os
import re
import socket
import subprocess
import time

import commonl
import ttbl

class qmp_c(object):
    """
    Dirty handler for the Qemu Monitor Protocol that allows us to run
    QMP commands and report on status.
    """
    def __init__(self, sockfile):
        self.sockfile = sockfile
        self.log = logging.root.getChild("qmp")
        self.sk = None

    def __enter__(self):
        self.sk = socket.socket(socket.AF_UNIX, socket.SOCK_STREAM)
        # Some ops can timeout, like when adding a USB device to QEMU
        # if the device is misheaving -- we want to catch that and fail
        self.sk.settimeout(3)
        self.sk.setsockopt(socket.SOL_SOCKET, socket.SO_REUSEADDR, 1)
        # Sometimes it takes time for QEMU to get started in heavily
        # loaded systems, so we retry six times and wait .5 secs
        # before each
        tries = 20
        for count in range(tries):
            try:
                self.sk.connect(self.sockfile)
                break
            except socket.error as e:
                if e.errno == errno.ENOENT:
                    self.log.info("%s: %d/%d: failed to connect, retrying: %s",
                                  self.sockfile, count + 1, tries, str(e))
                    time.sleep(0.5)
                    continue
                raise
        else:
            self.log.error("%s: cannot connect after %d tries"
                           % (self.sockfile, tries,))
            logfilename = self.sockfile.replace(".pid.qmp", "-stderr.log")
            if os.path.exists(logfilename):
                with open(logfilename) as logfile:
                    for line in logfile:
                        self.log.error("%s: qemu log: %s"
                                       % (self.sockfile, line.strip()))
            else:
                self.log.error("%s: (no qemu log at '%s')"
                               % (self.sockfile, logfilename))
            raise RuntimeError("%s: cannot connect after %d tries"
                               % (self.sockfile, tries))

        data = self._receive('QMP')
        if not 'QMP' in data:
            raise RuntimeError("QMP: no init banner received")
        # Need to run this, somehow it seems to enable the rest of the commands
        self.command("qmp_capabilities")
        return self

    def __exit__(self, *args):
        self.sk.close()

    def _receive(self, expect = None):
        timeout = 3
        ts0 = time.time()
        while True:
            ts = time.time()
            if ts - ts0 > timeout:
                raise RuntimeError("QMP: Timeout reading status reponse")
            # The socket has a 3s timeout
            data = self.sk.recv(8096)
            if not data:
                continue
            try:
                logging.debug("got JSON data: %s", data)
                # might receive events, we only care for 'return'
                for line in data.splitlines():
                    js = json.loads(line)
                    if expect:
                        if expect in js:
                            return js
                    else:
                        return js
            except ValueError as e:
                logging.error("bad JSON data: %s", e)
                logging.debug("bad JSON data: %s", data)
                raise

    def command(self, command, **kwargs):
        js = json.dumps({ "execute" : command, "arguments" : kwargs })
        self.sk.sendall(js)
        resp = self._receive('return')
        if not 'return' in resp:
            raise RuntimeError("QMP: %s: malformed response "
                               "missing 'return'" % command)

        return resp['return']

    def __del__(self):
        self.sk.close()
        del self.sk



class plugger(ttbl.thing_plugger_mixin):
    """
    Plugger class to plug external devices to QEMU VMs

    :param dict kwargs: parameters for :meth:`qmp_c.command`'s
      `device_add` method, which for example, could be:

      - driver = "usb-host"
      - hostbus = BUSNUMBER
      - hostaddr = USBADDRESS
    """
    def __init__(self, name, **kwargs):
        self.kwargs = kwargs
        self.name = name
        ttbl.thing_plugger_mixin.__init__(self)

    def plug(self, target, thing):
        assert isinstance(target, tt_qemu)

        # Now with QMP, we add the device
        with qmp_c(target.pidfile + ".qmp") as qmp:
            r = qmp.command("device_add", id = self.name, **self.kwargs)
            # prelaunch is what we get when we are waiting for GDB
            if r == {}:
                return
            raise RuntimeError("%s: cannot plug '%s': %s"
                               % (self.name, thing.id, r))

    def unplug(self, target, thing):
        assert isinstance(target, tt_qemu)

        # Now with QMP, we add the device
        with qmp_c(target.pidfile + ".qmp") as qmp:
            r = qmp.command("device_del", **self.kwargs)
            # prelaunch is what we get when we are waiting for GDB
            if r == {}:
                return
            raise RuntimeError("%s: cannot plug '%s': %s"
                               % (self.name, thing.id, r))

class tt_qemu(
        ttbl.test_target,
        ttbl.tt_power_control_mixin,
        ttbl.tt_power_control_impl,
        ttbl.test_target_images_mixin,
        ttbl.tt_debug_mixin,
        ttbl.test_target_console_mixin):
    """
    Implement a test target that runs under a QEMU subprocess.

    Supports power control, serial consoles and image flashing.

    :param str qemu_cmdline: command line to start QEMU, as
      described in :data:`tt_qemu.qemu_cmdline`.

      FIXME: describe better

    :param list(str) consoles: names of serial consoles to start by
      adding command line configuration. Note each string needs to be
      a simple string [a-zA-Z0-9].

      For the console read interface to work, the configuration must
      export a logfile called ``NAME-console.read`` in the state
      directory. For write to work, it must provide a socket
      ``NAME-console.write``::

        -chardev socket,id=ttyS0,server,nowait,path=%(path)s/NAME-console.write,logfile=%(path)s/NAME-console.read
        -serial chardev:ttyS0

    Using power_on_pre, power_on_post and power_off_pre functions, one
    can add functionality without modifying this file.

    **WARNING**

    Note this might be called from different processes who share the
    same configuration; hence we can't rely on any runtime
    storage. Any values that are needed are kept on a filesystem
    database (`self.fsdb`). We start the process with Python's
    subprocess.Popen(), but then it goes on background and if the
    parent dies, the main server process will reap it (as prctl() has
    set with SIG_IGN on SIGCHLD) and any subprocess of the main
    process might kill it when power-off is called on it.

    .. admonition:: Examples

       - :class:`VMs for Zephyr OS <conf_00_lib.tt_qemu_zephyr>`

    """

    def __init__(self, name, qemu_cmdline, consoles = None,_tags = None):
        assert isinstance(name, str)
        assert isinstance(qemu_cmdline, str)
        assert consoles == None or \
<<<<<<< HEAD
            all(isinstance(i, str) for i in consoles)
        isinstance(qemu_cmdline, str)
=======
            all(isinstance(i, basestring) for i in consoles)
        assert isinstance(qemu_cmdline, basestring)
>>>>>>> 39d6c4fe
        assert _tags == None or isinstance(_tags, dict)
        if _tags == None:
            _tags = {}
        ttbl.test_target.__init__(self, name, _tags = _tags)
        ttbl.tt_power_control_mixin.__init__(self)
        ttbl.tt_power_control_impl.__init__(self)
        ttbl.test_target_images_mixin.__init__(self)
        ttbl.test_target_console_mixin.__init__(self)
        ttbl.tt_debug_mixin.__init__(self)
        #: Command line to launch QEMU
        self.qemu_cmdline = qemu_cmdline
        #: Runtime additions to QEMU's command line
        self.qemu_cmdline_append = ""
        self.pidfile = None
        self.bsp = list(self.tags['bsp_models'].keys())[0]
        if not self.bsp in self.tags['bsps']:
            raise ValueError('%s: BSP not described in tags' % self.bsp)
        if len(self.tags['bsps']) > 1:
            raise ValueError("%s: target contains more than on BSP, "
                             "not supported" % name)
        self.pidfile = os.path.join(self.state_dir, "qemu.pid")
        # every time we are going to power up the virtual machine,
        # clean the list of command line options we are going to
        # append before getting started, as the power up sequence
        # might generate new ones or refresh them.
        self.power_on_pre_fns.append(self._power_on_pre_clear)
        self.consoles = consoles

    def _qmp_running(self):
        """
        Connect to the Qemu Monitor socket and issue a status command,
        verify we get 'running', giving it some time to report.

        :returns: *True* if the QEMU VM is running ok, *False* otherwise
        :raises: anything on errors
        """
        try:
            with qmp_c(self.pidfile + ".qmp") as qmp:
                r = qmp.command("query-status")
                # prelaunch is what we get when we are waiting for GDB
                return r['status'] == "running" or r['status'] == 'prelaunch'
        except RuntimeError as e:
            self.log.error("Can't connect to QMP: %s" % e)
            logfilename = self.pidfile.replace(".pid", "-strace.log")
            if os.path.exists(logfilename):
                with open(logfilename) as logfile:
                    for line in logfile:
                        self.log.error("%s: qemu log: %s"
                                       % (logfilename, line.strip()))
            else:
                self.log.error("%s: (no qemu log)" % (logfilename))
            raise
        except IOError as e:
            if e.errno == errno.ENOENT:
                return False
            if e.errno == errno.ECONNREFUSED:
                return False
            raise

    # Debugging interface
    def debug_do_start(self, _tt_ignored):
        pass

    def debug_do_stop(self, _tt_ignored):
        pass

    def debug_do_info(self, _tt_ignored):
        if self.fsdb.get('powered') != None:
            s = ""
            gdb_tcp_port_s = self.fsdb.get("debug-gdb-tcp-port")
            if gdb_tcp_port_s == None:
                s += "GDB server: not available\n"
            else:
                s += "GDB server: tcp:%s:%s\n" \
                     % (socket.getfqdn('0.0.0.0'), gdb_tcp_port_s)
        else:
            s = "[target is off, no debugging support]"
        return s

    # Image management interface
    def image_do_set(self, image_type, image_name):
        if image_type == "kernel":
            pass
        elif image_type == "kernel-" + self.bsp:
            _image_type = "kernel"
        else:
            raise ValueError("Unknown image type %s" % image_type)

        self.fsdb.set("qemu-image-kernel", image_name)

    def images_do_set(self, images):
        pass

    def _power_get(self):
        cmdline = self.fsdb.get("qemu-cmdline")
        if cmdline == None:
            return None
        r = commonl.process_alive(self.pidfile, cmdline)
        return r

    def _power_on_pre_clear(self):
        # we always start with no command line additions, we determine
        # these as we are powering on
        self.qemu_cmdline_append = ""

    _r_ident = re.compile('[^a-z0-9A-Z]+')

    def _power_on_pre_consoles(self):
        # Configure serial consoles
        for console in self.consoles:
            self.qemu_cmdline_append += \
                "-chardev socket,id=%s,server,nowait" \
                ",path=%%(path)s/%s-console.write" \
                ",logfile=%%(path)s/%s-console.read" \
                " -serial chardev:%s " % \
                (console, console, console, console)

    # hooks for starting/stopping networking
    def _power_on_pre_nw(self):
        # We need the __init__ part doing it earlier because remember,
        # these might be running different processes, and the basic
        # self.qemu_cmdline array has to be initialized so we can
        # find the actual binary being used.
        kws = dict(self.kws)
        # Get fresh values for these keys
        for key in list(self.fsdb.keys()):
            if key.startswith("qemu-"):
                kws[key] = self.fsdb.get(key)

        # Setup network stuff, create virtual tap interfaces
        for ic_name, ic_kws in self.tags.get('interconnects', {}).items():
            if 'ipv4_addr' in ic_kws or 'ipv6_addr' in ic_kws:
                _kws = dict(kws)
                _kws.update(ic_kws)
                _kws['ic_name'] = ic_name
                # QEMU device ident only allows a-zA-Z0-9-, starting
                # with letter
                _kws['ident'] = "id" + self._r_ident.sub("", _kws['mac_addr'])
                # CAP_NET_ADMIN is 12 (from /usr/include/linux/prctl.h
                if not commonl.prctl_cap_get_effective() & 1 << 12:
                    # If we don't have network setting privilege,
                    # don't even go there
                    self.log.warning("daemon lacks CAP_NET_ADMIN: unable to "
                                     "add networking capabilities ")
                    continue

                if not commonl.if_present("_b%s" % ic_name):
                    self.log.warning("network %s powered off? networking "
                                     "disabled" % ic_name)
                    # If the network is not powered up, skip it
                    # FIXME: replace with it calling vlan_pci.something()
                    # that brings up the basic interface (_bICNAME) so
                    # that once we power the network, it works
                    continue

                commonl.if_remove_maybe("t%s%s" % (ic_name, self.id))
                subprocess.check_call(
                    "ip link add "
                    "  link _b%(ic_name)s "
                    "  name t%(ic_name)s%(id)s"
                    "  address %(mac_addr)s"
                    "  up"
                    "  type macvtap mode bridge; "
                    "ip link set t%(ic_name)s%(id)s"
                    "  promisc on "
                    "  up" % _kws, shell = True)

                # Add to the command line
                # note model=virtio WORKS with QEMU's BIOS OVMW_CODE.fd
                self.qemu_cmdline_append += \
                    " -net nic,id=%(ident)s,model=virtio,macaddr=%(mac_addr)s" \
                    " -net tap,fd=0,name=%(ident)s" % _kws

            # Add a nat/host interface?
            if ic_name == 'nat_host':
                raise RuntimeError("NAT configuration is currently broken")
                # we hardcode the MAC address of the NAT ethernet
                # interface, which we'll also add in the configuration
                # for systemd-network in /etc/systemd/network for it
                # to do DHCP. There is only one of those interfaces
                # per virtual host, so it will never conflict with
                # anything and we don't use the form of addressing in
                # any MAC we generate.
                mac_addr = "02:01:01:01:01:01"
                self.qemu_cmdline_append += \
                    " -net nic,name=nat_host,model=virtio,macaddr=%s" \
                    " -net user,id=nat_host,net=192.168.200.0/24,dhcpstart=192.168.200.10 " \
                     % mac_addr

        # If no network interfaces we added, remove the default
        # networking QEMU does
        if "-net" not in self.qemu_cmdline \
           and "-net" not in self.qemu_cmdline_append:
            self.qemu_cmdline_append += "-net none "


    def _power_off_post_nw(self):
        # Tear down network stuff
        for ic_name, _ in self.tags.get('interconnects', {}).items():
            commonl.if_remove_maybe("t%s%s" % (ic_name, self.id))

    def _qmp_start(self):
        if self.fsdb.get("debug") != None:
            # Don't start yet, let a debugger command do it
            return
        try:
            with qmp_c(self.pidfile + ".qmp") as qmp:
                r = qmp.command("cont")
                if r != {}:
                    raise RuntimeError("Command 'cont' failed: %s" % r)
                # prelaunch is what we get when we are waiting for GDB
                r = qmp.command("query-status")
                if r['status'] != "running":
                    return False
        except IOError:
            raise
        return True

    def _qemu_preexec_nw(self):
        # This is called by subprocess.Popen after spawning to run
        # qemu from tt_qemu.power_on_do() right before spawning Qemu
        # for us.
        #
        # See doc block on top of this class and on :class:`vlan_pci`
        # for why file descriptor 0.
        #
        # We will find out which is the index of the TAP device
        # assigned to this, created on _image_power_on_pre and open
        # file desctriptor 0 to it, then leave it open for Qemu to
        # tap into it.
        count = 0
        for ic_name, ic_kws in self.tags.get('interconnects', {}).items():
            if not 'ipv4_addr' in ic_kws and not 'ipv6_addr' in ic_kws:
                continue
            if count > 0:
                raise NotImplementedError(
                    "QEMU Networking cannot implement "
                    "multiple networks at this time "
                    "(when trying to connec to %s)" % ic_name)
            kws = dict(ic_kws)
            kws.update(self.kws)
            kws['ic_name'] = ic_name
            if not commonl.if_present("_b%s" % ic_name):
                self.log.warning("network %s powered off? networking "
                                 "disabled" % ic_name)
                # If the network is not powered up, skip it
                # FIXME: replace with it calling vlan_pci.something()
                # that brings up the basic interface (_bICNAME) so
                # that once we power the network, it works
                continue

            tapindex = commonl.if_index("t%(ic_name)s%(id)s" % kws)
            assign = 0
            # Need to wait for udev to reconfigure this for us to have
            # access; this is done by a udev rule installed
            # (/usr/lib/udev/rules.d/80-ttbd.rules)
            tapdevname = "/dev/tap%d" % tapindex
            count = 1
            top = 4
            while not os.access(tapdevname, os.R_OK | os.W_OK):
                if count >= top:
                    msg = "%s: timed out waiting for udev to set " \
                        "permissions in /usr/lib/udev/rules.d/80-ttbd.rules" \
                        % tapdevname
                    self.log.error(msg)
                    raise RuntimeError(msg)
                time.sleep(0.25)
                count += 1
            fd = os.open("/dev/tap%d" % tapindex, os.O_RDWR, 0)
            if fd != assign:
                # there, reassign it to fd @assign
                os.dup2(fd, assign)
                os.close(fd)
                # leave fd assign open for QEMU!
            count += 1

    # power control interface
    def _qemu_launch(self, kws):
        gdb_tcp_port = commonl.tcp_port_assigner(
            1 , port_range = ttbl.config.tcp_port_range)
        self.fsdb.set("debug-gdb-tcp-port", "%s" % gdb_tcp_port)
        console_out_fname = os.path.join(
            self.state_dir, "console-0.log")
        errfname = os.path.join(
            self.state_dir, "stderr.log")
        try:
            # Make sure we wipe the PID file -- sometimes a pidfile is
            # left over and it seems to override it, so the reading
            # becomes corrupt
            commonl.rm_f(self.pidfile)
            qemu_cmdline = \
                (self.qemu_cmdline % kws).split() \
                + (self.qemu_cmdline_append % kws).split() \
                + [
                    # Don't add -daemonize! This way this is part of
                    # the process tree and killed when we kill the
                    # parent process
                    # We use QMP to find the PTY assigned
                    "-qmp", "unix:%s.qmp,server,nowait" % self.pidfile,
                    # Always start in debug mode -- this way the
                    # whole thing is stopped until we unleash it
                    # with QMP; this allows us to first start
                    # daemons that we might need to start
                    "-S",
                    "-pidfile", self.pidfile,
                    "-gdb", "tcp:0.0.0.0:%d" % gdb_tcp_port,
                ]
            self.fsdb.set("qemu-cmdline", qemu_cmdline[0])
        except KeyError as e:
            msg = "bad QEMU command line specification: " \
                  "uninitialized key %s" % e
            self.log.error(msg)
            commonl.raise_from(RuntimeError(msg), e)
        self.log.debug("QEMU cmdline %s" % " ".join(qemu_cmdline))
        try:
            def _local_preexec_fn():
                self._qemu_preexec_nw()
                # Open file descriptors for stdout/stderr to a
                # logfile, because -D is not really working. We
                # need it to check startup errors for things that
                # need a retry.
                commonl.rm_f(errfname)
                logfd = os.open(errfname,
                                # O_CREAT: Always a new file, so
                                # we can check for errors and not
                                # get confused with previous runs
                                os.O_WRONLY | os.O_EXCL |os.O_CREAT, 0o0644)
                os.dup2(logfd, 1)
                os.dup2(logfd, 2)
                os.close(logfd)

            p = subprocess.Popen(qemu_cmdline,
                                 shell = False, cwd = self.state_dir,
                                 close_fds = True,
                                 preexec_fn = _local_preexec_fn)
            self.log.debug("QEMU: console @ %s" % console_out_fname)
            # Give it a few secs to start, the pidfile has been
            # deleted before starting -- note 4 was found by
            # ad-hoc experimentation, sometimes depending on system load it
            # takes more or less.
            timeout = 10
            ts0 = time.time()
            while True:
                if time.time() - ts0 > timeout:
                    lines = []
                    with open(errfname) as f:
                        count = 0
                        for line in f:
                            lines.append("log: " + line)
                            if count > 5:
                                lines.append("log: ...")
                                break
                    raise RuntimeError("QEMU: did not start after %.0fs\n"
                                       "%s" % (timeout, "\n".join(lines)))
                try:
                    if self._qmp_running():
                        # FIXME: race condition
                        ttbl.daemon_pid_add(p.pid)
                        return True
                except RuntimeError as e:
                    self.log.warning("QEMU: can't read QMP: %s"
                                     % str(e))
                    # fall through, let it retry
                # Check errors during startup
                with open(errfname, "r") as logf:
                    causes_for_retry = [
                        # bah, race condition: since we chose the
                        # port we wanted to use and until we
                        # started using it someone took it. Retry
                        'Failed to bind socket: Address already in use',
                    ]
                    for line in logf:
                        for cause in causes_for_retry:
                            if cause in line:
                                self.log.info(
                                    "QEMU: retrying because found in "
                                    "logfile: %s", cause)
                                return False
                time.sleep(0.25)
                # nothing runs after this, either it returns or raises
        except (OSError, ValueError) as e:
            self.log.debug("QEMU: launch failure: %s", e)
            raise

    # power control interface
    def power_on_do(self, _target):
        r = self._power_get()
        if r != None:
            return
        # Ensure anything that might have been left around is
        # killed and destroyed
        self._power_off_do()
        kws = dict(bsp = self.bsp)
        kws.update(self.kws)
        for key in list(self.fsdb.keys()):
            if key.startswith("qemu-"):
                kws[key] = self.fsdb.get(key)
        # try to start qemu, retrying if we have to
        for _ in range(5):
            if self._qemu_launch(kws):
                break
        else:
            raise RuntimeError("QEMU: did not start after 5 tries")

    def _power_off_do(self):
        # Make sure the pidfile is removed, somehow it fails to do so
        pid = self._power_get()
        if pid != None:
            commonl.process_terminate(pid, pidfile = self.pidfile,
                                      tag = "QEMU: ")

        self.fsdb.set("qemu-cmdline", None)
        commonl.rm_f(self.pidfile + ".qmp")
        console_out_fname = os.path.join(self.state_dir, "console-1.log")
        commonl.rm_f(console_out_fname)

    def power_off_do(self, _target):
        self._power_off_do()

    # We just don't implement it
    # We could use QMP to ask QEMU to reset, but then re-setting up
    # all the network stuff becomes a pain because we are not using
    # QEMU's scripts (we can't yet, as we need to open an FD to pass a
    # macvtap interface).
    # So just default to a power cycle, which is what happens when
    # reset is not implemented
    #def reset_do(self, target):
    #    pass

    def power_get_do(self, _target):
        pid = self._power_get()
        if pid != None:
            return True
        return False

    # Console mixin
    # Any file SOMETHING-console.read describes a console that is available.
    def console_do_list(self):
        consoles = []
        for filename in os.listdir(self.state_dir):
            if filename.endswith("-console.read"):
                console_name = filename[:-len("-console.read")]
                consoles.append(console_name)
        return consoles

    def _console_id_get(self, console_id):
        if console_id == None:
            console_id = self.consoles[0]
        elif not console_id in self.consoles:
            raise ValueError("unknown console %s (target has %s)"
                             % console_id, "m ".join(self.consoles))
        return console_id

    def console_do_read(self, console_id = None, offset = 0):
        console_id = self._console_id_get(console_id)
        # Reading is simple -- QEMU is designed to leave a logfile
        # with anything that comes from each console, named
        # NAME-console.read. We just read that, because our console IDs
        # are just those names.
        consolefname = os.path.join(self.state_dir,
                                    "%s-console.read" % console_id)
        if os.path.isfile(consolefname):
            #self.log.log(6, "QEMU %s: read @ %d from %s"
            #             % (console_id, offset, consolefname))
            # don't open codecs.open() UTF-8, as that will trip Flask
            # when passing the generator up to serve to the client
            ifd = open(consolefname, "rb")
            if offset > 0:
                ifd.seek(offset)
            return ifd
        else:
            return iter(())

    def console_do_size(self, console_id = None):
        console_id = self._console_id_get(console_id)
        consolefname = os.path.join(self.state_dir,
                                    "%s-console.read" % console_id)
        return os.stat(consolefname).st_size

    def console_do_write(self, data, console_id = None):
        console_id = self._console_id_get(console_id)
        # Reading is easy -- QEMU is designed to create a named socket
        # for read/writing the console named BSP-console.write. We
        # just open and write to it, because our console IDs are just
        # the BSP names.
        pipename = os.path.join(self.state_dir,
                                "%s-console.write" % console_id)
        if os.path.exists(pipename):
            with contextlib.closing(socket.socket(socket.AF_UNIX,
                                                  socket.SOCK_STREAM)) as s:
                s.connect(pipename)
                # KLUDGE, workaround
                # So this C-like loop (because I want it to be clearer
                # than hidden iterator pythonic stuff) it is chunking
                # the data to be sent to the VM's serial console
                # and doing a short sleep in between. Why?
                # Because by observation we've seen data being lost
                # when sending it to the sock that represents the
                # input. Chunking it up and giving it a breather
                # alleviated it.
                chunk_size = 8
                count = 0
                l = len(data)
                while l > 0:
                    if l >= chunk_size:
                        s.sendall(data[count:count + chunk_size])
                    else:
                        s.sendall(data[count:count + l])
                    time.sleep(0.15)
                    l -= chunk_size
                    count += chunk_size
        elif self.power_get_do(self) == False:
            raise RuntimeError("target is off")
        else:
            raise RuntimeError("This QEMU does not support writing to console")<|MERGE_RESOLUTION|>--- conflicted
+++ resolved
@@ -229,13 +229,8 @@
         assert isinstance(name, str)
         assert isinstance(qemu_cmdline, str)
         assert consoles == None or \
-<<<<<<< HEAD
             all(isinstance(i, str) for i in consoles)
-        isinstance(qemu_cmdline, str)
-=======
-            all(isinstance(i, basestring) for i in consoles)
-        assert isinstance(qemu_cmdline, basestring)
->>>>>>> 39d6c4fe
+        assert isinstance(qemu_cmdline, str)
         assert _tags == None or isinstance(_tags, dict)
         if _tags == None:
             _tags = {}
