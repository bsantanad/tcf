--- conflicted
+++ resolved
@@ -156,11 +156,7 @@
         #   }
         first = True
         res = ""
-<<<<<<< HEAD
-        for arch_name, arch_data in list(pxe_architectures.items()):
-=======
-        for arch_name, arch_data in ttbl.pxe.architectures.iteritems():
->>>>>>> c7f3f0f2
+        for arch_name, arch_data in ttbl.pxe.architectures.items():
             if first:
                 if_s = "if"
                 first = False
@@ -240,11 +236,7 @@
         #
         # FIXME: This leaves a gap, as targets in other servers could
         # be connected to this network. Sigh.
-<<<<<<< HEAD
-        for target_id, target in list(ttbl.config.targets.items()):
-=======
         for target in ttbl.test_target.known_targets():
->>>>>>> c7f3f0f2
             interconnects = target.tags.get('interconnects', {})
             ic = self.target
 
@@ -403,26 +395,7 @@
         # on the infomation in ttbl.pxe.architectures
         shutil.rmtree(self.state_dir, ignore_errors = True)
         os.makedirs(self.state_dir)
-<<<<<<< HEAD
-
-        # TFTP setup
-        commonl.makedirs_p(os.path.join(tftp_dir, tftp_prefix,
-                                        "pxelinux.cfg"),
-                           0o0775)
-        for arch_name, arch_data in list(pxe_architectures.items()):
-            tftp_arch_dir = os.path.join(tftp_dir, tftp_prefix, arch_name)
-            commonl.makedirs_p(tftp_arch_dir, 0o0775)
-            cmdline = [ "rsync", "-a", "--delete" ] \
-                + arch_data['copy_files'] + [ tftp_arch_dir ]
-            subprocess.call(cmdline, shell = False, stderr = subprocess.STDOUT)
-            # We use always the same configurations; because the rsync
-            # above might remove the symlink, we re-create it
-            # We use a relative symlink so in.tftpd doesn't nix it
-            commonl.symlink_f("../pxelinux.cfg",
-                              os.path.join(tftp_arch_dir, "pxelinux.cfg"))
-=======
         ttbl.pxe.setup_tftp_root(os.path.join(tftp_dir, tftp_prefix))
->>>>>>> c7f3f0f2
 
         # We set the parameters in a dictionary so we can use it to
         # format strings
@@ -467,132 +440,6 @@
 
 # power_on_pre_pos_setup has moved!
 def power_on_pre_pos_setup(target):
-<<<<<<< HEAD
-    """
-    Hook called before power on to setup TFTP to boot a target in Provisioning Mode
-
-    The DHCP server started by :mod:`ttbl.dhcp` is always configured
-    to direct a target to PXE boot *syslinux*; this will ask the TFTP
-    server for a config file for the mac address of the target.
-
-    This function is called before powering on the target to create
-    said configuration file; based on the value of the target's
-    *pos_mode* property, a config file that boots the Provisioning OS
-    or that redirects to the local disk will be created.
-    
-    """
-    pos_mode = target.fsdb.get("pos_mode")
-    if pos_mode == None:
-        target.log.info("POS boot: ignoring, pos_mode property not set")
-        return
-    # We only care if mode is set to pxe or local -- local makes us
-    # tell the thing to go boot local disk
-    # FIXME: assume no pos_mode means local
-    if pos_mode != "pxe" and pos_mode != "local":
-        target.log.info("POS boot: ignoring, pos_mode set to %s "
-                        "(vs PXE or local)" % pos_mode)
-        return
-
-    boot_ic = target.tags.get('pos_boot_interconnect', None)
-    if boot_ic == None:
-        raise RuntimeError('no "pos_boot_interconnect" tag/property defined, '
-                           'can\'t boot off network')
-    if not boot_ic in target.tags['interconnects']:
-        raise RuntimeError('this target does not belong to the '
-                           'boot interconnect "%s" defined in tag '
-                           '"pos_boot_interconnect"' % boot_ic)
-
-    interconnect = target.tags['interconnects'][boot_ic]
-    # FIXME: at some point, for ic-less POS-PXE boot we could get this
-    # from pos_mac_addr and default to ic['mac_addr']
-    mac_addr = interconnect['mac_addr']
-
-    if pos_mode == "pxe":
-        # now this is dirty -- we kinda hacking here but otherwise, how do
-        # we get to the pos_* kws?
-        ic = ttbl.config.targets[boot_ic]
-
-        # The service
-        kws = dict(target.tags)
-        if not 'bsp' in target.tags:
-            bsps = list(target.tags.get('bsps', {}).keys())
-            if bsps:
-                kws['bsp'] = sorted(bsps)[0]
-        kws.update(dict(
-            ipv4_addr = interconnect['ipv4_addr'],
-            ipv4_gateway = interconnect.get('ipv4_gateway', ""),
-            ipv4_netmask = commonl.ipv4_len_to_netmask_ascii(
-                interconnect['ipv4_prefix_len']),
-            mac_addr = mac_addr,
-            name = target.id,
-        ))
-
-        # There might be a prefix to the path to the boot kernel and
-        # initrd; we let the target override it and default to the
-        # network's or nothing
-        _tag_get_from_ic_target(kws, 'pos_http_url_prefix', ic, target)
-        _tag_get_from_ic_target(kws, 'pos_nfs_server', ic, target)
-        _tag_get_from_ic_target(kws, 'pos_nfs_path', ic, target)
-        _tag_get_from_ic_target(kws, 'pos_image', ic, target, 'tcf-live')
-
-        # generate configuration for the target to boot the POS's linux
-        # kernel with the root fs over NFS
-        kws['extra_kopts'] = " ".join(pos_cmdline_opts[kws['pos_image']])
-
-        # Generate the PXE linux configuration
-        #
-        # note the syslinux/pxelinux format supports no long line
-        # breakage, so we use Python's \ for clearer, shorter lines which
-        # will be pasted all together
-        #
-        # Most of the juicy stuff comes from the pos_cmdline_opts for
-        # each image (see, eg: tcf-live's) which is filled in
-        # extra_opts a few lines above
-        config = """\
-say TCF Network boot to Provisioning OS
-#serial 0 115200
-default boot
-prompt 0
-label boot
-  # boot to %(pos_image)s
-  linux %(pos_http_url_prefix)svmlinuz-%(pos_image)s
-  append console=tty0 console=%(linux_serial_console_default)s,115200 \
-    %(extra_kopts)s
-"""
-        config = template_rexpand(config, kws)
-    else:
-        # pos_mode is local
-        config = """\
-say TCF Network boot redirecting to local boot
-serial 0 115200
-default localboot
-prompt 0
-label localboot
-  localboot 0
-"""
-
-    # Write the TFTP configuration  -- when the target boots and does
-    # a DHCP request, DHCP daemon will send it a DHCP address and also
-    # tell it to boot off TFTP with a pxelinux bootloader; it'll load
-    # that bootloader, which will look for different configuration
-    # files off TFTP_DIR/TFTP_PREFIX/pxelinux.cfg/ in a given order,
-    # one of us being 01-ITSMACADDR
-    #
-    # It will find this one we are now making and boot to the POS for
-    # provisioning or to local boot.
-
-    tftp_config_file_name = os.path.join(
-        tftp_dir, tftp_prefix, "pxelinux.cfg",
-        # 01- is the ARP type 1 for ethernet; also note the PXE client
-        # asks with the hex digits in lower case.
-        "01-" + mac_addr.replace(":", "-").lower())
-    with open(tftp_config_file_name, "w") as tf:
-        tf.write(config)
-        tf.flush()
-        # We know the file exists, so it is safe to chmod like this
-        os.chmod(tf.name, 0o644)
-=======
     target.log.warning(
         "UPDATE configuration: power_on_pre_pos_setup has moved to ttbl.pxe")
-    ttbl.pxe.power_on_pre_pos_setup(target)
->>>>>>> c7f3f0f2
+    ttbl.pxe.power_on_pre_pos_setup(target)