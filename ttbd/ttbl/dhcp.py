#! /usr/bin/python
#
# Copyright (c) 2018 Intel Corporation
#
# SPDX-License-Identifier: Apache-2.0
#
"""
Power control module to start DHCP daemon when a network is powered on
~~~~~~~~~~~~~~~~~~~~~~~~~~~~~~~~~~~~~~~~~~~~~~~~~~~~~~~~~~~~~~~~~~~~~~
"""

import os
import pwd
import shutil
import stat
import subprocess

from tcfl import commonl
import ttbl
import ttbl.config
import ttbl.power

#: Directory where the TFTP tree is located
tftp_dir = "/var/lib/tftpboot"
#: Directory where the syslinux tree is located
syslinux_path = "/usr/share/syslinux"

def template_rexpand(text, kws):
    """
    Expand Python keywords in a template repeatedly until none are
    left.

    if there are substitution fields in the config text,
    replace them with the keywords; repeat until there are none left
    (as some of the keywords might bring in new substitution keys).

    Stop after ten iterations
    """
    assert isinstance(text, str)
    assert isinstance(kws, dict)
    count = 0
    while '%(' in text:
        text = text % kws
        count += 1
        if count > 9:
            raise RuntimeError('after ten iterations could not resolve '
                               'all configuration keywords')
    return text

#:
#: List of PXE architectures we support
#:
#: This is a dictionary keyed by architecture name (ARCHNAME); the
#: value is a dictionary keyed by the following keywords
#:
#: - ``rfc_code`` (str) a hex string in the format "HH:HH",
#:   documenting a PXE architecture as described in
#:   https://datatracker.ietf.org/doc/rfc4578/?include_text=1 (section 2.1).
#:
#:   This is used directly for the ISC DHCP configuration of the
#:   *option architecture-type*::
#:
#:     Code  Arch Name   Description
#:     ----- ----------- --------------------
#:     00:00 x86         Intel x86PC
#:     00:01             NEC/PC98
#:     00:02             EFI Itanium
#:     00:03             DEC Alpha
#:     00:04             Arc x86
#:     00:05             Intel Lean Client
#:     00:06             EFI IA32
#:     00:07 efi-bc      EFI BC	 (byte code)
#:     00:08             EFI Xscale
#:     00:09 efi-x86_64  EFI x86-64
#:
#: - ``boot_filename`` (str): name of the file sent over PXE to a
#:   target when it asks what to boot. This will be converted to
#:   TFTP path ``/ttbd-INSTANCE/ARCHNAME/BOOT_FILENAME`` which will be
#:   requested by the target.
#:
#: - ``copy_files`` (list of str): list of files or directories that
#:   have to copy/rsynced to ``TFTPDIR/ttbd-INSTANCE/ARCHNAME``;
#:   everything needed for the client to boot ``BOOT_FILENAME`` has to
#:   be listed here for them to be copied and made available over TFTP.
#:
#:   This allows to patch this in runtime based on the site
#:   configuration and Linux distribution
#:
#: The DHCP driver, when powered on, will create
#: ``TFTPDIR/ttbd-INSTANCE/ARCHNAME``, rsync the files or trees in
#: ``copy_files`` to it and then symlink
#: ``TFTPDIR/ttbd-INSTANCE/ARCHNAME/pxelinux.cfg`` to
#: ``TFTPDIR/ttbd-INSTANCE/pxelinux.cfg`` (as the configurations are
#: common to all the architectures).
#:
#:
#: To extend in the system configuration, add to any server
#: configuration file in ``/etc/ttbd-INSTANCE/conf_*.py``; for
#: example, to use another bootloader for eg, ``x86``:
#:
#: >>> import ttbl.dhcp
#: >>> ...
#: >>> ttbl.dhcp.pxe_architectures['x86']['copy_files'].append(
#: >>>     '/usr/local/share/syslinux/lpxelinux1.0`)
#: >>> ttbl.dhcp.pxe_architectures['x86']['boot_file'] = 'lpxelinux1.0`
#:
pxe_architectures = {
    'x86': dict(
        rfc_code = "00:00",
        # lpxe can load HTTP
        boot_filename = 'lpxelinux.0',
        copy_files = [
            "/usr/share/syslinux/lpxelinux.0",
            "/usr/share/syslinux/ldlinux.c32",
        ]
    ),
    'efi-bc': dict(
        # apparently sometimes it is misused by some vendors for
        # x86_64, so we make it do the same
        # https://www.syslinux.org/wiki/index.php?title=PXELINUX#UEFI
        rfc_code = "00:07",
        boot_filename = 'syslinux.efi',
        copy_files = [
            "/usr/share/syslinux/efi64/",
            "/home/ttbd/public_html/x86_64/vmlinuz-tcf-live",
            "/home/ttbd/public_html/x86_64/initramfs-tcf-live",
        ]
    ),
    'efi-x86_64': dict(
        rfc_code = "00:09",
        boot_filename = 'syslinux.efi',
        copy_files = [
            "/usr/share/syslinux/efi64/",
            "/home/ttbd/public_html/x86_64/vmlinuz-tcf-live",
            "/home/ttbd/public_html/x86_64/initramfs-tcf-live",
        ]
    ),
}


def _tag_get_from_ic_target(kws, tag, ic, target, default = ""):
    # get first from the target
    if tag in target.tags:
        value = target.tags[tag]
    elif tag in ic.tags:
        value = ic.tags[tag]
    else:
        value = default
    kws[tag] = value % kws

tftp_prefix = "ttbd" + ttbl.config.instance_suffix

# FIXME: use daemon_pc
class pci(ttbl.power.impl_c):

    class error_e(Exception):
        pass

    class start_e(error_e):
        pass

    dhcpd_path = "/usr/sbin/dhcpd"

    """

    This class implements a power control unit that can be made part
    of a power rail for a network interconnect.

    When turned on, it would starts DHCP to provide on
    the network.

    With a configuration such as::

      import ttbl.dhcp

      ttbl.config.targets['nwa'].pc_impl.append(
          ttbl.dhcp.pci("fc00::61:1", "fc00::61:0", 112,
                        "fc00::61:2", "fc00::61:fe", ip_mode = 6)
      )

    It would start a DHCP IPv6 server on fc00::61:1, network
    fc0)::61:0/112 serving IPv6 address from :2 to :fe.
    """

    def __init__(self,
                 if_addr,
                 if_net,
                 if_len,
                 ip_addr_range_bottom,
                 ip_addr_range_top,
                 mac_ip_map = None,
                 allow_unmapped = False,
                 debug = False,
                 ip_mode = 4):
        assert ip_mode in (4, 6)
        ttbl.power.impl_c.__init__(self)
        self.allow_unmapped = allow_unmapped
        if mac_ip_map == None:
            self._mac_ip_map = {}
        else:
            self._mac_ip_map = mac_ip_map

        # FIXME: move to power_on_do, to get this info from target's tags
        self._params = dict(
            ip_mode = ip_mode,
            tftp_prefix = tftp_prefix,
            if_net = if_net,
            if_addr = if_addr,
            if_len = if_len,
            ip_addr_range_bottom = ip_addr_range_bottom,
            ip_addr_range_top = ip_addr_range_top,
            dhcp_architecture_types = self._mk_pxe_arch_type_config(),
        )

        self.ip_mode = ip_mode
        if ip_mode == 4:
            self._params['if_netmask'] = commonl.ipv4_len_to_netmask_ascii(if_len)

        if allow_unmapped:
            self._params["allow_known_clients"] = "allow known clients;"
        else:
            self._params["allow_known_clients"] = "# all clients allowed"

        self.debug = debug
        self.log = None
        self.target = None	# we find this when power_*_do() is called
        self.state_dir = None
        self.pxe_dir = None
        self.dhcpd_pidfile = None

    @staticmethod
    def _mk_pxe_arch_type_config():
        # Given information in the pxe_architecture member of this
        # class, generate a block of DHCP config language that looks
        # like:
        #
        #   if option architecture-type = 00:00 {
        #         filename "%(tftp_prefix)s/lpxelinux.0";
        #   } elsif option architecture-type = 00:09 {
        #         filename "%(tftp_prefix)s/efi-x86_64/syslinux.efi";
        #   } elsif option architecture-type = 00:07 {
        #         filename "%(tftp_prefix)s/efi-x86_64/syslinux.efi";
        #   } elsif option architecture-type = 00:06 {
        #         filename "%(tftp_prefix)s/efi-x86/syslinux.efi";
        #   } else {
        #         filename "%(tftp_prefix)s/lpxelinux.0";
        #   }
        first = True
        res = ""
        for arch_name, arch_data in pxe_architectures.items():
            if first:
                if_s = "if"
                first = False
            else:
                if_s = "} elsif"
            rfc_code = arch_data['rfc_code']
            boot_filename = arch_data['boot_filename']
            res += """\
                %s option architecture-type = %s {
                    filename "%s/%s/%s";
""" %  (if_s, rfc_code, tftp_prefix, arch_name, boot_filename)
        res += """\
                } else {
                      filename "%s/lpxelinux.0";
                }
""" % tftp_prefix
        return res


    def _dhcp_conf_write(self, f):
        kws = dict(self._params)
        # generate DHCP configuration file based on hackish templating
        self.log.info(
            "%(if_name)s: IPv%(ip_mode)d addr/net/mask "
            "%(if_addr)s/%(if_net)s/%(if_len)s", self._params)
        if self.ip_mode == 4:
            # We only do PXE over ipv4
            # FIXME: make it so using pxelinux is a configuratio template
            # (likewise on the tftp side, so we can switch to EFI boot or
            # whatever we want)
            # %(dhcp_architecture_types)s is the output of
            # _mk_pxe_arch_type_config()
            f.write("""\
option space pxelinux;
option pxelinux.magic code 208 = string;
option pxelinux.configfile code 209 = text;
option pxelinux.pathprefix code 210 = text;
option pxelinux.reboottime code 211 = unsigned integer 32;
# To be used in the pxeclients class
option architecture-type code 93 = unsigned integer 16;

subnet %(if_net)s netmask %(if_netmask)s {
        pool {
                %(allow_known_clients)s
                range %(ip_addr_range_bottom)s  %(ip_addr_range_top)s;
        }
        class "pxeclients" {
                match if substring (option vendor-class-identifier, 0, 9) = "PXEClient";
                # http://www.syslinux.org/wiki/index.php?title=PXELINUX#UEFI
%(dhcp_architecture_types)s
                # Point to the TFTP server, which is the same as this
                next-server %(if_addr)s;
        }
}
""" % self._params)
        else:
            f.write("""\
# This one line must be outside any bracketed scope
option architecture-type code 93 = unsigned integer 16;

subnet6 %(if_net)s/%(if_len)s {
        range6 %(ip_addr_range_bottom)s %(ip_addr_range_top)s;

        class "pxeclients" {
                match if substring (option vendor-class-identifier, 0, 9) = "PXEClient";
                # http://www.syslinux.org/wiki/index.php?title=PXELINUX#UEFI
%(dhcp_architecture_types)s
                # Point to the TFTP server, which is the same as this
#                next-server %(if_addr)s;
        }
}
""" % self._params)

        # Now, enumerate the targets that are in this local
        # configuration and figure out what's their IP address in
        # this network; create a hardcoded entry for them.
        #
        # FIXME: This leaves a gap, as targets in other servers could
        # be connected to this network. Sigh.
        for target_id, target in ttbl.config.targets.items():
            interconnects = target.tags.get('interconnects', {})
            ic = self.target

            boot_ic = target.tags.get('pos_boot_interconnect', None)
            if boot_ic == None:
                ic.log.info('%s: target has no "pos_boot_interconnect" '
                            'tag/property defined, ignoring' % target_id)
                continue
            # FIXME: these two checks shall be consistency done when
            # the target is being added
            if not boot_ic in target.tags['interconnects']:
                raise RuntimeError('%s: target does not belong to the '
                                   'boot interconnect "%s" defined in tag '
                                   '"pos_boot_interconnect"'
                                   % (target_id, boot_ic))
            if not boot_ic in ttbl.config.targets:
                raise RuntimeError('%s: this target\'s boot interconnect %s '
                                   'defined in "pos_boot_interconnect" tag '
                                   'is not available in this server'
                                   % (target_id, boot_ic))

            if not 'bsp' in target.tags:
<<<<<<< HEAD
                bsps = list(target.tags['bsps'].keys())
                kws['bsp'] = sorted(bsps)[0]
=======
                bsps = target.tags.get('bsps', {}).keys()
                if bsps:
                    kws['bsp'] = sorted(bsps)[0]
>>>>>>> d65fb97a
            kws.update(dict(
                ipv4_gateway = ic.tags.get('ipv4_gateway', ""),
                ipv4_netmask = commonl.ipv4_len_to_netmask_ascii(
                    ic.tags['ipv4_prefix_len']),
                name = target.id,
            ))

            # There might be a prefix to the path to the boot kernel and
            # initrd; we let the target override it and default to the
            # network's or nothing
            # FIXME: need v6 nfs_server and http_url
            _tag_get_from_ic_target(kws, 'pos_http_url_prefix', ic, target)
            _tag_get_from_ic_target(kws, 'pos_nfs_server', ic, target)
            _tag_get_from_ic_target(kws, 'pos_nfs_path', ic, target)

            for ic_id, interconnect in interconnects.items():
                if '#' in ic_id:
                    real_ic_id, instance = ic_id.split("#", 1)
                    kws['hostname'] = target.id + "-" + instance
                else:
                    real_ic_id = ic_id
                    kws['hostname'] = target.id
                if real_ic_id != self.target.id:
                    continue
                kws['mac_addr'] = interconnect.get('mac_addr', None)
                kws['ipv4_addr'] = interconnect.get('ipv4_addr', None)
                kws['ipv6_addr'] = interconnect.get('ipv6_addr', None)

                if self.ip_mode == 4:
                    config = """\
host %(hostname)s {
        hardware ethernet %(mac_addr)s;
        fixed-address %(ipv4_addr)s;
        option host-name "%(hostname)s";
        # note how we are forcing NFSv3, as it might default to v2
        # FIXME: parameter?
        # Also UDP, more resilient for our use and soft so we can
        # recover in some cases more easily
        option root-path "%(pos_nfs_server)s:%(pos_nfs_path)s,udp,soft,nfsvers=3";
}
"""
                else:
                    config = """\
host %(hostname)s {
        hardware ethernet %(mac_addr)s;
        fixed-address6 %(ipv6_addr)s;
        option host-name "%(hostname)s";
        # note how we are forcing NFSv3, as it might default to v2
        # FIXME: parameter?
        # Also UDP, more resilient for our use and soft so we can
        # recover in some cases more easily
        # FIXME: pos_nfs_server6?
        option root-path "%(pos_nfs_server)s:%(pos_nfs_path)s,udp,soft,nfsvers=3";
}
"""
                f.write(template_rexpand(config, kws))



    def _dhcpd_start(self):
        # Fire up the daemons
        dhcpd_leases_name = os.path.join(self.state_dir, "dhcpd.leases")
        # Create the leases file if it doesn't exist
        with open(dhcpd_leases_name, 'a'):
            # touch the access/modify time to now
            os.utime(dhcpd_leases_name, None)
        if self.ip_mode == 4:
            ip_mode = "-4"
        else:
            ip_mode = "-6"
        args = [
            # Requires CAP_NET_BIND_SERVICE CAP_NET_ADMIN
            #"strace", "-f", "-s2048", "-o/tmp/kk.log",
            "dhcpd", "-d", "-q",
            # Run it in foreground, so the process group owns it and
            # kills it when exiting
            "-f",
            ip_mode,
            "-cf", os.path.join(self.state_dir, "dhcpd.conf"),
            "-lf", dhcpd_leases_name,
            "-pf", self.dhcpd_pidfile,
            self._params['if_name'],
        ]
        logfile_name = os.path.join(self.state_dir, "dhcpd.log")
        so = open(logfile_name, "wb")
        try:
            subprocess.Popen(args, shell = False, cwd = self.state_dir,
                             close_fds = True,
                             stdout = so, stderr = subprocess.STDOUT)
        except OSError as e:
            raise self.start_e("DHCPD failed to start: %s", e)
        pid = commonl.process_started(
            self.dhcpd_pidfile, self.dhcpd_path,
            verification_f = os.path.exists,
            verification_f_args = (self.dhcpd_pidfile,),
            tag = "dhcpd", log = self.log)
        # systemd might complain with
        #
        # Supervising process PID which is not our child. We'll most
        # likely not notice when it exits.
        #
        # Can be ignored
        if pid == None:
            raise self.start_e("dhcpd failed to start")
        ttbl.daemon_pid_add(pid)	# FIXME: race condition if it died?


    def _init_for_process(self, target):
        # These are the entry points we always need to initialize, we
        # might be in a different process
        if self.log == None:
            self.log = target.log
            self.state_dir = os.path.join(target.state_dir,
                                          "dhcpd-%d" % self.ip_mode)
            self.pxe_dir = os.path.join(tftp_dir, tftp_prefix)
            self.dhcpd_pidfile = os.path.join(self.state_dir, "dhcpd.pid")

    def on(self, target, _component):
        """
        Start DHCPd servers on the network interface
        described by `target`
        """
        if self.target == None:
            self.target = target
        else:
            assert self.target == target
        # FIXME: detect @target is an ipv4 capable network, fail otherwise
        self._init_for_process(target)
        # Create runtime directories where we place everything based
        # on the infomation in pxe_architectures
        shutil.rmtree(self.state_dir, ignore_errors = True)
        os.makedirs(self.state_dir)

        # TFTP setup
        commonl.makedirs_p(os.path.join(tftp_dir, tftp_prefix,
                                        "pxelinux.cfg"),
                           0o0775)
        for arch_name, arch_data in pxe_architectures.items():
            tftp_arch_dir = os.path.join(tftp_dir, tftp_prefix, arch_name)
            commonl.makedirs_p(tftp_arch_dir, 0o0775)
            cmdline = [ "rsync", "-a", "--delete" ] \
                + arch_data['copy_files'] + [ tftp_arch_dir ]
            subprocess.call(cmdline, shell = False, stderr = subprocess.STDOUT)
            # We use always the same configurations; because the rsync
            # above might remove the symlink, we re-create it
            # We use a relative symlink so in.tftpd doesn't nix it
            commonl.symlink_f("../pxelinux.cfg",
                              os.path.join(tftp_arch_dir, "pxelinux.cfg"))

        # We set the parameters in a dictionary so we can use it to
        # format strings
        # FUGLY; relies on ttbl.conf_00_lib.vlan_pci renaming the
        # network interfaces like this.
        self._params['if_name'] = "b" + target.id

        # FIXME: if we get the parameters from the network here, we
        # have target -- so we don't need to set them on init
        with open(os.path.join(self.state_dir, "dhcpd.conf"), "wb") as f:
            self._dhcp_conf_write(f)

        # FIXME: before start, filter out leases file, anything in the
        # leases dhcpd.leases file that has a "binding state active"
        # shall be kept ONLY if we still have that client in the
        # configuration...or sth like that.
        # FIXME: rm old leases file, overwrite with filtered one

        self._dhcpd_start()

    def off(self, target, _component):
        if self.target == None:
            self.target = target
        else:
            assert self.target == target
        self._init_for_process(target)
        commonl.process_terminate(self.dhcpd_pidfile,
                                  path = self.dhcpd_path, tag = "dhcpd")

    def get(self, target, _component):
        if self.target == None:
            self.target = target
        else:
            assert self.target == target
        self._init_for_process(target)
        dhcpd_pid = commonl.process_alive(self.dhcpd_pidfile, self.dhcpd_path)
        if dhcpd_pid != None:
            return True
        else:
            return False


#: List of string with Linux kernel command options to be passed by
#: the bootloader
pos_cmdline_opts = {
    'tcf-live':  [
        # no 'single' so it force starts getty on different ports
        # this needs an initrd
        "initrd=%(pos_http_url_prefix)sinitramfs-%(pos_image)s ",
        # needed by Fedora running as live FS hack
        "rd.live.image",
        # We need SELinux disabled--otherwise some utilities (eg:
        # rsync) can't operate properly on the SELinux attributes they need to
        # move around without SELinux itself getting on the way.
        "selinux=0", "audit=0",
        # ip=dhcp so we get always the same IP address and NFS root
        # info (in option root-path when writing the DHCP config file
        # a few lines above in _dhcp_conf_write()); thus nfsroot
        # defers to whatever we are given over DHCP, which has all the
        # protocol and version settings
        #
        # IP specification is needed so the kernel acquires an IP address
        # and can syslog/nfsmount, etc Note we know the fields from the
        # target's configuration, as they are pre-assigned
        "ip=dhcp",        
        "root=/dev/nfs",		# we are NFS rooted
        # no exotic storage options
        "rd.luks=0", "rd.lvm=0", "rd.md=0", "rd.dm=0", "rd.multipath=0",
        "ro",				# we are read only
        "plymouth.enable=0 ",		# No installer to run
        "loglevel=2",			# kernel, be quiet to avoid
        				# your messages polluting the
                                        # serial terminal
    ]
}

def power_on_pre_pos_setup(target):
    """
    Hook called before power on to setup TFTP to boot a target in Provisioning Mode

    The DHCP server started by :mod:`ttbl.dhcp` is always configured
    to direct a target to PXE boot *syslinux*; this will ask the TFTP
    server for a config file for the mac address of the target.

    This function is called before powering on the target to create
    said configuration file; based on the value of the target's
    *pos_mode* property, a config file that boots the Provisioning OS
    or that redirects to the local disk will be created.
    
    """
    pos_mode = target.fsdb.get("pos_mode")
    if pos_mode == None:
        target.log.info("POS boot: ignoring, pos_mode property not set")
        return
    # We only care if mode is set to pxe or local -- local makes us
    # tell the thing to go boot local disk
    # FIXME: assume no pos_mode means local
    if pos_mode != "pxe" and pos_mode != "local":
        target.log.info("POS boot: ignoring, pos_mode set to %s "
                        "(vs PXE or local)" % pos_mode)
        return

    boot_ic = target.tags.get('pos_boot_interconnect', None)
    if boot_ic == None:
        raise RuntimeError('no "pos_boot_interconnect" tag/property defined, '
                           'can\'t boot off network')
    if not boot_ic in target.tags['interconnects']:
        raise RuntimeError('this target does not belong to the '
                           'boot interconnect "%s" defined in tag '
                           '"pos_boot_interconnect"' % boot_ic)

    interconnect = target.tags['interconnects'][boot_ic]
    # FIXME: at some point, for ic-less POS-PXE boot we could get this
    # from pos_mac_addr and default to ic['mac_addr']
    mac_addr = interconnect['mac_addr']

    if pos_mode == "pxe":
        # now this is dirty -- we kinda hacking here but otherwise, how do
        # we get to the pos_* kws?
        ic = ttbl.config.targets[boot_ic]

        # The service
        kws = dict(target.tags)
        if not 'bsp' in target.tags:
<<<<<<< HEAD
            bsps = list(target.tags['bsps'].keys())
            kws['bsp'] = sorted(bsps)[0]
=======
            bsps = target.tags.get('bsps', {}).keys()
            if bsps:
                kws['bsp'] = sorted(bsps)[0]
>>>>>>> d65fb97a
        kws.update(dict(
            ipv4_addr = interconnect['ipv4_addr'],
            ipv4_gateway = interconnect.get('ipv4_gateway', ""),
            ipv4_netmask = commonl.ipv4_len_to_netmask_ascii(
                interconnect['ipv4_prefix_len']),
            mac_addr = mac_addr,
            name = target.id,
        ))

        # There might be a prefix to the path to the boot kernel and
        # initrd; we let the target override it and default to the
        # network's or nothing
        _tag_get_from_ic_target(kws, 'pos_http_url_prefix', ic, target)
        _tag_get_from_ic_target(kws, 'pos_nfs_server', ic, target)
        _tag_get_from_ic_target(kws, 'pos_nfs_path', ic, target)
        _tag_get_from_ic_target(kws, 'pos_image', ic, target, 'tcf-live')

        # generate configuration for the target to boot the POS's linux
        # kernel with the root fs over NFS
        kws['extra_kopts'] = " ".join(pos_cmdline_opts[kws['pos_image']])

        # Generate the PXE linux configuration
        #
        # note the syslinux/pxelinux format supports no long line
        # breakage, so we use Python's \ for clearer, shorter lines which
        # will be pasted all together
        #
        # Most of the juicy stuff comes from the pos_cmdline_opts for
        # each image (see, eg: tcf-live's) which is filled in
        # extra_opts a few lines above
        config = """\
say TCF Network boot to Provisioning OS
#serial 0 115200
default boot
prompt 0
label boot
  # boot to %(pos_image)s
  linux %(pos_http_url_prefix)svmlinuz-%(pos_image)s
  append console=tty0 console=%(linux_serial_console_default)s,115200 \
    %(extra_kopts)s
"""
        config = template_rexpand(config, kws)
    else:
        # pos_mode is local
        config = """\
say TCF Network boot redirecting to local boot
serial 0 115200
default localboot
prompt 0
label localboot
  localboot 0
"""

    # Write the TFTP configuration  -- when the target boots and does
    # a DHCP request, DHCP daemon will send it a DHCP address and also
    # tell it to boot off TFTP with a pxelinux bootloader; it'll load
    # that bootloader, which will look for different configuration
    # files off TFTP_DIR/TFTP_PREFIX/pxelinux.cfg/ in a given order,
    # one of us being 01-ITSMACADDR
    #
    # It will find this one we are now making and boot to the POS for
    # provisioning or to local boot.

    tftp_config_file_name = os.path.join(
        tftp_dir, tftp_prefix, "pxelinux.cfg",
        # 01- is the ARP type 1 for ethernet; also note the PXE client
        # asks with the hex digits in lower case.
        "01-" + mac_addr.replace(":", "-").lower())
    with open(tftp_config_file_name, "w") as tf:
        tf.write(config)
        tf.flush()
        # We know the file exists, so it is safe to chmod like this
        os.chmod(tf.name, 0o644)<|MERGE_RESOLUTION|>--- conflicted
+++ resolved
@@ -15,7 +15,7 @@
 import stat
 import subprocess
 
-from tcfl import commonl
+import commonl
 import ttbl
 import ttbl.config
 import ttbl.power
@@ -247,7 +247,7 @@
         #   }
         first = True
         res = ""
-        for arch_name, arch_data in pxe_architectures.items():
+        for arch_name, arch_data in list(pxe_architectures.items()):
             if first:
                 if_s = "if"
                 first = False
@@ -327,7 +327,7 @@
         #
         # FIXME: This leaves a gap, as targets in other servers could
         # be connected to this network. Sigh.
-        for target_id, target in ttbl.config.targets.items():
+        for target_id, target in list(ttbl.config.targets.items()):
             interconnects = target.tags.get('interconnects', {})
             ic = self.target
 
@@ -350,14 +350,9 @@
                                    % (target_id, boot_ic))
 
             if not 'bsp' in target.tags:
-<<<<<<< HEAD
-                bsps = list(target.tags['bsps'].keys())
-                kws['bsp'] = sorted(bsps)[0]
-=======
-                bsps = target.tags.get('bsps', {}).keys()
+                bsps = list(target.tags.get('bsps', {}).keys())
                 if bsps:
                     kws['bsp'] = sorted(bsps)[0]
->>>>>>> d65fb97a
             kws.update(dict(
                 ipv4_gateway = ic.tags.get('ipv4_gateway', ""),
                 ipv4_netmask = commonl.ipv4_len_to_netmask_ascii(
@@ -373,7 +368,7 @@
             _tag_get_from_ic_target(kws, 'pos_nfs_server', ic, target)
             _tag_get_from_ic_target(kws, 'pos_nfs_path', ic, target)
 
-            for ic_id, interconnect in interconnects.items():
+            for ic_id, interconnect in list(interconnects.items()):
                 if '#' in ic_id:
                     real_ic_id, instance = ic_id.split("#", 1)
                     kws['hostname'] = target.id + "-" + instance
@@ -495,7 +490,7 @@
         commonl.makedirs_p(os.path.join(tftp_dir, tftp_prefix,
                                         "pxelinux.cfg"),
                            0o0775)
-        for arch_name, arch_data in pxe_architectures.items():
+        for arch_name, arch_data in list(pxe_architectures.items()):
             tftp_arch_dir = os.path.join(tftp_dir, tftp_prefix, arch_name)
             commonl.makedirs_p(tftp_arch_dir, 0o0775)
             cmdline = [ "rsync", "-a", "--delete" ] \
@@ -630,14 +625,9 @@
         # The service
         kws = dict(target.tags)
         if not 'bsp' in target.tags:
-<<<<<<< HEAD
-            bsps = list(target.tags['bsps'].keys())
-            kws['bsp'] = sorted(bsps)[0]
-=======
-            bsps = target.tags.get('bsps', {}).keys()
+            bsps = list(target.tags.get('bsps', {}).keys())
             if bsps:
                 kws['bsp'] = sorted(bsps)[0]
->>>>>>> d65fb97a
         kws.update(dict(
             ipv4_addr = interconnect['ipv4_addr'],
             ipv4_gateway = interconnect.get('ipv4_gateway', ""),
